--- conflicted
+++ resolved
@@ -707,7 +707,6 @@
         assert_eq!(response_rejected.timestamp, 1000);
     }
 
-<<<<<<< HEAD
     #[test]
     fn test_ls_sub_pattern_matching() {
         // Test that pattern matching for "ls sub" works correctly
@@ -746,7 +745,9 @@
             "ls sub" => "subscription",
             cmd if cmd.starts_with("ls s") => "stories",
             _ => "unknown"
-=======
+        }
+    }
+          
     #[tokio::test]
     async fn test_handle_peer_name_event() {
         let peer_name = PeerName::new("peer123".to_string(), "TestAlias".to_string());
@@ -897,8 +898,7 @@
             }
             ListMode::ALL => {
                 panic!("Expected ListMode::One");
-            }
->>>>>>> c513a9a4
+           
         }
     }
 }