--- conflicted
+++ resolved
@@ -481,13 +481,8 @@
     sorted_peer_names_cache: &mut SortedPeerNamesCache,
     ui_logger: &UILogger,
     error_logger: &ErrorLogger,
-<<<<<<< HEAD
 ) -> Option<ActionResult> {
-    info!("Event Received");
-=======
-) -> Option<()> {
     debug!("Event Received");
->>>>>>> 9bee2444
     match event {
         EventType::Response(resp) => {
             handle_response_event(resp, swarm).await;
