--- conflicted
+++ resolved
@@ -199,10 +199,6 @@
             let mut next_retry_time = self.next_retry_time.lock().unwrap();
             *next_retry_time = Some(Instant::now() + retry_delay);
         }
-<<<<<<< HEAD
-=======
-
->>>>>>> 4de06dd9
     }
 
     pub fn mark_connected(&mut self, peer_count: usize) {
