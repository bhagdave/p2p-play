--- conflicted
+++ resolved
@@ -230,138 +230,4 @@
             }
         }
     }
-<<<<<<< HEAD
-=======
-}
-
-async fn handle_list_peers(swarm: &mut Swarm<StoryBehaviour>) {
-    info!("Discovered Peers:");
-    let nodes = swarm.behaviour().mdns.discovered_nodes();
-    let mut unique_peers = HashSet::new();
-    for peer in nodes {
-        unique_peers.insert(peer);
-    }
-    unique_peers.iter().for_each(|p| info!("{}", p));
-}
-
-async fn handle_list_connections(swarm: &mut Swarm<StoryBehaviour>) {
-    let connected_peers: Vec<_> = swarm.connected_peers().cloned().collect();
-    info!("Connected Peers: {}", connected_peers.len());
-    for peer in connected_peers {
-        info!("Connected to: {}", peer);
-    }
-}
-
-async fn handle_list_stories(cmd: &str, swarm: &mut Swarm<StoryBehaviour>) {
-    let rest = cmd.strip_prefix("ls s ");
-    match rest {
-        Some("all") => {
-            info!("Requesting all stories from all peers");
-            let req = ListRequest {
-                mode: ListMode::ALL,
-            };
-            let json = serde_json::to_string(&req).expect("can jsonify request");
-            info!("JSON od request: {}", json);
-            let json_bytes = Bytes::from(json.into_bytes());		
-            info!("Publiishing to topic: {:?} from peer:{:?}", TOPIC.clone(), PEER_ID.clone());
-            swarm
-                .behaviour_mut()
-                .floodsub
-                .publish(TOPIC.clone(), json_bytes);
-            info!("Published request");
-        }
-        Some(story_peer_id) => {
-            info!("Requesting all stories from peer: {}", story_peer_id);
-            let req = ListRequest {
-                mode: ListMode::One(story_peer_id.to_owned()),
-            };
-            let json = serde_json::to_string(&req).expect("can jsonify request");
-            info!("JSON od request: {}", json);
-            let json_bytes = Bytes::from(json.into_bytes());		
-            swarm
-                .behaviour_mut()
-                .floodsub
-                .publish(TOPIC.clone(), json_bytes);
-        }
-        None => {
-            info!("Local stories:");
-            match read_local_stories().await {
-                Ok(v) => {
-                    info!("Local stories ({})", v.len());
-                    v.iter().for_each(|r| info!("{:?}", r));
-                }
-                Err(e) => error!("error fetching local stories: {}", e),
-            };
-        }
-    };
-}
-
-async fn handle_create_stories(cmd: &str) {
-    if let Some(rest) = cmd.strip_prefix("create s") {
-        let elements: Vec<&str> = rest.split('|').collect();
-        if elements.len() < 3 {
-            info!("too few arguments - Format: name|header|body");
-        } else {
-            let name = elements.get(0).expect("name is there");
-            let header = elements.get(1).expect("header is there");
-            let body = elements.get(2).expect("body is there");
-            if let Err(e) = create_new_story(name, header, body).await {
-                error!("error creating story: {}", e);
-            };
-        }
-    }
-}
-
-async fn handle_publish_story(cmd: &str, story_sender: mpsc::UnboundedSender<Story>) {
-    if let Some(rest) = cmd.strip_prefix("publish s") {
-        match rest.trim().parse::<usize>() {
-            Ok(id) => {
-                if let Err(e) = publish_story(id, story_sender).await {
-                    info!("error publishing story with id {}, {}", id, e)
-                } else {
-                    info!("Published story with id: {}", id);
-                }
-            }
-            Err(e) => error!("invalid id: {}, {}", rest.trim(), e),
-        };
-    }
-}
-
-async fn handle_help(_cmd: &str) {
-    println!("ls p to list discovered peers");
-    println!("ls c to list connected peers");  
-    println!("ls s to list stories");
-    println!("create s to create story");
-    println!("publish s to publish story");
-    println!("quit to quit");
-}
-
-async fn establish_direct_connection(swarm: &mut Swarm<StoryBehaviour>, addr_str: &str) {
-    match addr_str.parse::<libp2p::Multiaddr>() {
-        Ok(addr) => {
-            info!("Manually dialing address: {}", addr);
-            match swarm.dial(addr) {
-                Ok(_) => {
-                    info!("Dialing initiated successfully");
-                    
-                    
-                    let connected_peers: Vec<_> = swarm.connected_peers().cloned().collect();
-                    info!("Number of connected peers: {}", connected_peers.len());
-                    
-                    tokio::time::sleep(tokio::time::Duration::from_secs(2)).await;
-                    let connected_peers_after: Vec<_> = swarm.connected_peers().cloned().collect();
-                    info!("Number of connected peers after 2 seconds: {}", connected_peers_after.len());
-                    for peer in connected_peers {
-                        info!("Connected to peer: {}", peer);
-                        
-                        info!("Adding peer to floodsub: {}", peer);
-                        swarm.behaviour_mut().floodsub.add_node_to_partial_view(peer);
-                    }
-                },
-                Err(e) => error!("Failed to dial: {}", e),
-            }
-        },
-        Err(e) => error!("Failed to parse address: {}", e),
-    }
->>>>>>> d4d88172
 }