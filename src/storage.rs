use crate::types::{Stories, Story};
use log::{error, info};
use std::error::Error;
use tokio::fs;

const STORAGE_FILE_PATH: &str = "./stories.json";
const PEER_NAME_FILE_PATH: &str = "./peer_name.json";

pub async fn read_local_stories() -> Result<Stories, Box<dyn Error>> {
    let content = fs::read(STORAGE_FILE_PATH).await?;
    let result = serde_json::from_slice(&content)?;
    Ok(result)
}

pub async fn read_local_stories_from_path(path: &str) -> Result<Stories, Box<dyn Error>> {
    let content = fs::read(path).await?;
    let result = serde_json::from_slice(&content)?;
    Ok(result)
}

pub async fn write_local_stories(stories: &Stories) -> Result<(), Box<dyn Error>> {
    let json = serde_json::to_string(&stories)?;
    fs::write(STORAGE_FILE_PATH, &json).await?;
    Ok(())
}

pub async fn write_local_stories_to_path(
    stories: &Stories,
    path: &str,
) -> Result<(), Box<dyn Error>> {
    let json = serde_json::to_string(&stories)?;
    fs::write(path, &json).await?;
    Ok(())
}

pub async fn create_new_story(name: &str, header: &str, body: &str) -> Result<(), Box<dyn Error>> {
    let mut local_stories = read_local_stories().await?;
    let new_id = match local_stories.iter().max_by_key(|r| r.id) {
        Some(v) => v.id + 1,
        None => 0,
    };
    local_stories.push(Story {
        id: new_id,
        name: name.to_owned(),
        header: header.to_owned(),
        body: body.to_owned(),
        public: false,
    });
    write_local_stories(&local_stories).await?;

    info!("Created story:");
    info!("Name: {}", name);
    info!("Header: {}", header);
    info!("Body: {}", body);

    Ok(())
}

pub async fn create_new_story_in_path(
    name: &str,
    header: &str,
    body: &str,
    path: &str,
) -> Result<usize, Box<dyn Error>> {
    let mut local_stories = match read_local_stories_from_path(path).await {
        Ok(stories) => stories,
        Err(_) => Vec::new(),
    };
    let new_id = match local_stories.iter().max_by_key(|r| r.id) {
        Some(v) => v.id + 1,
        None => 0,
    };
    local_stories.push(Story {
        id: new_id,
        name: name.to_owned(),
        header: header.to_owned(),
        body: body.to_owned(),
        public: false,
    });
    write_local_stories_to_path(&local_stories, path).await?;
    Ok(new_id)
}

pub async fn publish_story(
    id: usize,
    sender: tokio::sync::mpsc::UnboundedSender<Story>,
) -> Result<(), Box<dyn Error>> {
    let mut local_stories = read_local_stories().await?;
    let mut published_story = None;

    for story in local_stories.iter_mut() {
        if story.id == id {
            story.public = true;
            published_story = Some(story.clone());
            break;
        }
    }

    write_local_stories(&local_stories).await?;

    if let Some(story) = published_story {
        if let Err(e) = sender.send(story) {
            error!("error sending story for broadcast: {}", e);
        }
    }

    Ok(())
}

pub async fn publish_story_in_path(id: usize, path: &str) -> Result<Option<Story>, Box<dyn Error>> {
    let mut local_stories = read_local_stories_from_path(path).await?;
    let mut published_story = None;

    for story in local_stories.iter_mut() {
        if story.id == id {
            story.public = true;
            published_story = Some(story.clone());
            break;
        }
    }

    write_local_stories_to_path(&local_stories, path).await?;
    Ok(published_story)
}

pub async fn save_received_story(mut story: Story) -> Result<(), Box<dyn Error>> {
    let mut local_stories = match read_local_stories().await {
        Ok(stories) => stories,
        Err(_) => Vec::new(), // Create empty vec if no file exists
    };

    // Check if story already exists (by name and content to avoid duplicates)
    let already_exists = local_stories
        .iter()
        .any(|s| s.name == story.name && s.header == story.header && s.body == story.body);

    if !already_exists {
        // Assign new local ID
        let new_id = match local_stories.iter().max_by_key(|r| r.id) {
            Some(v) => v.id + 1,
            None => 0,
        };
        story.id = new_id;
        story.public = true; // Mark as public since it was published

        local_stories.push(story);
        write_local_stories(&local_stories).await?;
        info!("Saved received story to local storage with ID: {}", new_id);
    } else {
        info!("Story already exists locally, skipping save");
    }

    Ok(())
}

pub async fn save_received_story_to_path(
    mut story: Story,
    path: &str,
) -> Result<usize, Box<dyn Error>> {
    let mut local_stories = match read_local_stories_from_path(path).await {
        Ok(stories) => stories,
        Err(_) => Vec::new(),
    };

    // Check if story already exists
    let already_exists = local_stories
        .iter()
        .any(|s| s.name == story.name && s.header == story.header && s.body == story.body);

    if !already_exists {
        let new_id = match local_stories.iter().max_by_key(|r| r.id) {
            Some(v) => v.id + 1,
            None => 0,
        };
        story.id = new_id;
        story.public = true;

        local_stories.push(story);
        write_local_stories_to_path(&local_stories, path).await?;
        Ok(new_id)
    } else {
        // Return the existing story's ID
        let existing = local_stories
            .iter()
            .find(|s| s.name == story.name && s.header == story.header && s.body == story.body)
            .unwrap();
        Ok(existing.id)
    }
}

pub async fn save_local_peer_name(name: &str) -> Result<(), Box<dyn Error>> {
    let json = serde_json::to_string(name)?;
    fs::write(PEER_NAME_FILE_PATH, &json).await?;
    Ok(())
}

pub async fn save_local_peer_name_to_path(name: &str, path: &str) -> Result<(), Box<dyn Error>> {
    let json = serde_json::to_string(name)?;
    fs::write(path, &json).await?;
    Ok(())
}

pub async fn load_local_peer_name() -> Result<Option<String>, Box<dyn Error>> {
    match fs::read(PEER_NAME_FILE_PATH).await {
        Ok(content) => {
            let name: String = serde_json::from_slice(&content)?;
            Ok(Some(name))
        }
        Err(_) => Ok(None), // File doesn't exist or can't be read, return None
    }
}

pub async fn load_local_peer_name_from_path(path: &str) -> Result<Option<String>, Box<dyn Error>> {
    match fs::read(path).await {
        Ok(content) => {
            let name: String = serde_json::from_slice(&content)?;
            Ok(Some(name))
        }
        Err(_) => Ok(None), // File doesn't exist or can't be read, return None
    }
}

#[cfg(test)]
mod tests {
    use super::*;
    use tempfile::NamedTempFile;
    use tokio::sync::mpsc;

    async fn create_temp_stories_file() -> NamedTempFile {
        let temp_file = NamedTempFile::new().unwrap();
        let initial_stories = vec![Story {
            id: 0,
            name: "Initial Story".to_string(),
            header: "Initial Header".to_string(),
            body: "Initial Body".to_string(),
            public: false,
        }];
        write_local_stories_to_path(&initial_stories, temp_file.path().to_str().unwrap())
            .await
            .unwrap();
        temp_file
    }

    #[tokio::test]
    async fn test_write_and_read_stories() {
        let temp_file = NamedTempFile::new().unwrap();
        let path = temp_file.path().to_str().unwrap();

        let stories = vec![
            Story {
                id: 1,
                name: "Test Story".to_string(),
                header: "Test Header".to_string(),
                body: "Test Body".to_string(),
                public: true,
            },
            Story {
                id: 2,
                name: "Another Story".to_string(),
                header: "Another Header".to_string(),
                body: "Another Body".to_string(),
                public: false,
            },
        ];

        write_local_stories_to_path(&stories, path).await.unwrap();
        let read_stories = read_local_stories_from_path(path).await.unwrap();

        assert_eq!(stories, read_stories);
    }

    #[tokio::test]
    async fn test_read_nonexistent_file() {
        let result = read_local_stories_from_path("/nonexistent/path").await;
        assert!(result.is_err());
    }

    #[tokio::test]
    async fn test_create_new_story() {
        let temp_file = create_temp_stories_file().await;
        let path = temp_file.path().to_str().unwrap();

        let new_id = create_new_story_in_path("New Story", "New Header", "New Body", path)
            .await
            .unwrap();
        let stories = read_local_stories_from_path(path).await.unwrap();

        assert_eq!(stories.len(), 2);
        assert_eq!(new_id, 1); // Should be next ID after 0

        let new_story = stories.iter().find(|s| s.id == new_id).unwrap();
        assert_eq!(new_story.name, "New Story");
        assert_eq!(new_story.header, "New Header");
        assert_eq!(new_story.body, "New Body");
        assert!(!new_story.public); // Should start as private
    }

    #[tokio::test]
    async fn test_create_story_in_empty_file() {
        let temp_file = NamedTempFile::new().unwrap();
        let path = temp_file.path().to_str().unwrap();

        let new_id = create_new_story_in_path("First Story", "Header", "Body", path)
            .await
            .unwrap();
        let stories = read_local_stories_from_path(path).await.unwrap();

        assert_eq!(stories.len(), 1);
        assert_eq!(new_id, 0); // First story should have ID 0
        assert_eq!(stories[0].name, "First Story");
    }

    #[tokio::test]
    async fn test_publish_story() {
        let temp_file = create_temp_stories_file().await;
        let path = temp_file.path().to_str().unwrap();

        // Create a new story first
        let story_id = create_new_story_in_path("Test Publish", "Header", "Body", path)
            .await
            .unwrap();

        // Publish it
        let published_story = publish_story_in_path(story_id, path).await.unwrap();
        assert!(published_story.is_some());

        // Verify it's now public
        let stories = read_local_stories_from_path(path).await.unwrap();
        let published = stories.iter().find(|s| s.id == story_id).unwrap();
        assert!(published.public);
    }

    #[tokio::test]
    async fn test_publish_nonexistent_story() {
        let temp_file = create_temp_stories_file().await;
        let path = temp_file.path().to_str().unwrap();

        let result = publish_story_in_path(999, path).await.unwrap();
        assert!(result.is_none()); // Should return None for nonexistent story
    }

    #[tokio::test]
    async fn test_save_received_story() {
        let temp_file = NamedTempFile::new().unwrap();
        let path = temp_file.path().to_str().unwrap();

        let received_story = Story {
            id: 999, // This should be overwritten
            name: "Received Story".to_string(),
            header: "Received Header".to_string(),
            body: "Received Body".to_string(),
            public: false, // This should be set to true
        };

        let new_id = save_received_story_to_path(received_story, path)
            .await
            .unwrap();
        let stories = read_local_stories_from_path(path).await.unwrap();

        assert_eq!(stories.len(), 1);
        assert_eq!(new_id, 0); // Should get new ID

        let saved_story = &stories[0];
        assert_eq!(saved_story.id, 0); // ID should be reassigned
        assert_eq!(saved_story.name, "Received Story");
        assert!(saved_story.public); // Should be marked as public
    }

    #[tokio::test]
    async fn test_save_duplicate_received_story() {
        let temp_file = NamedTempFile::new().unwrap();
        let path = temp_file.path().to_str().unwrap();

        let story = Story {
            id: 1,
            name: "Duplicate".to_string(),
            header: "Header".to_string(),
            body: "Body".to_string(),
            public: false,
        };

        // Save first time
        let first_id = save_received_story_to_path(story.clone(), path)
            .await
            .unwrap();

        // Save same story again
        let second_id = save_received_story_to_path(story, path).await.unwrap();

        assert_eq!(first_id, second_id); // Should return same ID

        let stories = read_local_stories_from_path(path).await.unwrap();
        assert_eq!(stories.len(), 1); // Should still only have one story
    }

    #[tokio::test]
    async fn test_story_id_sequencing() {
        let temp_file = NamedTempFile::new().unwrap();
        let path = temp_file.path().to_str().unwrap();

        // Create multiple stories and verify ID sequencing
        let id1 = create_new_story_in_path("Story 1", "H1", "B1", path)
            .await
            .unwrap();
        let id2 = create_new_story_in_path("Story 2", "H2", "B2", path)
            .await
            .unwrap();
        let id3 = create_new_story_in_path("Story 3", "H3", "B3", path)
            .await
            .unwrap();

        assert_eq!(id1, 0);
        assert_eq!(id2, 1);
        assert_eq!(id3, 2);

        let stories = read_local_stories_from_path(path).await.unwrap();
        assert_eq!(stories.len(), 3);
    }

    #[tokio::test]
    async fn test_publish_with_channel() {
        let temp_file = create_temp_stories_file().await;
        let path = temp_file.path().to_str().unwrap();

        let (sender, mut receiver) = mpsc::unbounded_channel();

        // This test can't directly test the main publish_story function because it uses
        // the global file path, but we can test the logic
        let story_id = create_new_story_in_path("Channel Test", "Header", "Body", path)
            .await
            .unwrap();
        let published = publish_story_in_path(story_id, path)
            .await
            .unwrap()
            .unwrap();

        // Simulate sending through channel
        sender.send(published.clone()).unwrap();

        let received = receiver.recv().await.unwrap();
        assert_eq!(received.name, "Channel Test");
        assert!(received.public);
    }

    #[tokio::test]
    async fn test_invalid_json_file() {
        let temp_file = NamedTempFile::new().unwrap();
        let path = temp_file.path().to_str().unwrap();

        // Write invalid JSON
        fs::write(path, "invalid json content").await.unwrap();

        let result = read_local_stories_from_path(path).await;
        assert!(result.is_err());
    }

    #[tokio::test]
<<<<<<< HEAD
    async fn test_save_and_load_peer_name() {
        let temp_file = NamedTempFile::new().unwrap();
        let path = temp_file.path().to_str().unwrap();
        
        // Save a peer name
        let test_name = "TestPeer";
        save_local_peer_name_to_path(test_name, path).await.unwrap();

        // Load it back
        let loaded_name = load_local_peer_name_from_path(path).await.unwrap();
        assert_eq!(loaded_name, Some(test_name.to_string()));
    }

    #[tokio::test]
    async fn test_load_peer_name_no_file() {
        // Should return None when file doesn't exist
        let loaded_name = load_local_peer_name_from_path("/nonexistent/path").await.unwrap();
        assert_eq!(loaded_name, None);
    }

    #[tokio::test]
    async fn test_save_empty_peer_name() {
        let temp_file = NamedTempFile::new().unwrap();
        let path = temp_file.path().to_str().unwrap();
        
        // Save an empty peer name
        let empty_name = "";
        save_local_peer_name_to_path(empty_name, path).await.unwrap();

        // Load it back
        let loaded_name = load_local_peer_name_from_path(path).await.unwrap();
        assert_eq!(loaded_name, Some(empty_name.to_string()));
=======
    async fn test_file_permissions() {
        let temp_file = NamedTempFile::new().unwrap();
        let path = temp_file.path().to_str().unwrap();

        // Create a story first
        let stories = vec![Story::new(1, "Test".to_string(), "Header".to_string(), "Body".to_string(), false)];
        write_local_stories_to_path(&stories, path).await.unwrap();

        // Verify we can read it back
        let read_stories = read_local_stories_from_path(path).await.unwrap();
        assert_eq!(read_stories.len(), 1);
        assert_eq!(read_stories[0].name, "Test");
    }

    #[tokio::test]
    async fn test_large_story_content() {
        let temp_file = NamedTempFile::new().unwrap();
        let path = temp_file.path().to_str().unwrap();

        // Create a story with large content
        let large_content = "A".repeat(1000);
        let _id = create_new_story_in_path(
            "Large Story",
            &large_content,
            &large_content,
            path
        ).await.unwrap();

        let stories = read_local_stories_from_path(path).await.unwrap();
        assert_eq!(stories.len(), 1);
        assert_eq!(stories[0].header.len(), 1000);
        assert_eq!(stories[0].body.len(), 1000);
    }

    #[tokio::test]
    async fn test_story_with_special_characters() {
        let temp_file = NamedTempFile::new().unwrap();
        let path = temp_file.path().to_str().unwrap();

        // Create a story with special characters
        let special_content = "Hello 🌍! \"Quotes\" & <tags>";
        let _id = create_new_story_in_path(
            special_content,
            special_content,
            special_content,
            path
        ).await.unwrap();

        let stories = read_local_stories_from_path(path).await.unwrap();
        assert_eq!(stories.len(), 1);
        assert_eq!(stories[0].name, special_content);
        assert_eq!(stories[0].header, special_content);
        assert_eq!(stories[0].body, special_content);
    }

    #[tokio::test]
    async fn test_publish_all_stories() {
        let temp_file = NamedTempFile::new().unwrap();
        let path = temp_file.path().to_str().unwrap();

        // Create multiple stories
        let mut story_ids = vec![];
        for i in 0..3 {
            let id = create_new_story_in_path(
                &format!("Story {}", i),
                &format!("Header {}", i),
                &format!("Body {}", i),
                path
            ).await.unwrap();
            story_ids.push(id);
        }

        // Publish all stories
        for id in story_ids {
            let result = publish_story_in_path(id, path).await.unwrap();
            assert!(result.is_some());
        }

        // Verify all are public
        let stories = read_local_stories_from_path(path).await.unwrap();
        assert_eq!(stories.len(), 3);
        for story in stories {
            assert!(story.public);
        }
>>>>>>> aa9a7872
    }
}<|MERGE_RESOLUTION|>--- conflicted
+++ resolved
@@ -455,7 +455,6 @@
     }
 
     #[tokio::test]
-<<<<<<< HEAD
     async fn test_save_and_load_peer_name() {
         let temp_file = NamedTempFile::new().unwrap();
         let path = temp_file.path().to_str().unwrap();
@@ -488,7 +487,6 @@
         // Load it back
         let loaded_name = load_local_peer_name_from_path(path).await.unwrap();
         assert_eq!(loaded_name, Some(empty_name.to_string()));
-=======
     async fn test_file_permissions() {
         let temp_file = NamedTempFile::new().unwrap();
         let path = temp_file.path().to_str().unwrap();
@@ -573,6 +571,5 @@
         for story in stories {
             assert!(story.public);
         }
->>>>>>> aa9a7872
     }
 }