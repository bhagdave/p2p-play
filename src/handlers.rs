use crate::error_logger::ErrorLogger;
use crate::network::{
    DirectMessageRequest, NodeDescriptionRequest, PEER_ID, StoryBehaviour, TOPIC,
};
use crate::storage::{
    create_channel, create_new_story_with_channel, delete_local_story, load_bootstrap_config,
    load_node_description, mark_story_as_read, publish_story, read_channels, read_local_stories,
    read_subscribed_channels, read_unsubscribed_channels, save_bootstrap_config, save_local_peer_name, save_node_description,
    subscribe_to_channel, unsubscribe_from_channel,
};
use crate::types::{
    ActionResult, DirectMessageConfig, Icons, ListMode, ListRequest, PeerName,
    PendingDirectMessage, Story,
};
use bytes::Bytes;
use libp2p::PeerId;
use libp2p::swarm::Swarm;
use log::debug;
use std::collections::HashMap;
use std::sync::{Arc, Mutex};
use tokio::sync::mpsc;

/// Simple UI logger that can be passed around
#[derive(Clone)]
pub struct UILogger {
    pub sender: mpsc::UnboundedSender<String>,
}

impl UILogger {
    pub fn new(sender: mpsc::UnboundedSender<String>) -> Self {
        Self { sender }
    }

    pub fn log(&self, message: String) {
        let _ = self.sender.send(message);
    }
}

/// Cache for sorted peer names to avoid repeated sorting on every direct message
pub struct SortedPeerNamesCache {
    /// The sorted peer names by length (descending)
    sorted_names: Vec<String>,
    /// Version counter to track changes
    version: u64,
}

impl Default for SortedPeerNamesCache {
    fn default() -> Self {
        Self::new()
    }
}

impl SortedPeerNamesCache {
    pub fn new() -> Self {
        Self {
            sorted_names: Vec::new(),
            version: 0,
        }
    }

    /// Update the cache with new peer names
    pub fn update(&mut self, peer_names: &HashMap<PeerId, String>) {
        let mut names: Vec<String> = peer_names.values().cloned().collect();
        names.sort_by(|a, b| b.len().cmp(&a.len()));
        self.sorted_names = names;
        self.version += 1;
    }

    /// Get the sorted peer names
    pub fn get_sorted_names(&self) -> &[String] {
        &self.sorted_names
    }

    /// Check if the cache is empty
    pub fn is_empty(&self) -> bool {
        self.sorted_names.is_empty()
    }
}

pub async fn handle_list_stories(
    cmd: &str,
    swarm: &mut Swarm<StoryBehaviour>,
    ui_logger: &UILogger,
    error_logger: &ErrorLogger,
) {
    let rest = cmd.strip_prefix("ls s ");
    match rest {
        Some("all") => {
            ui_logger.log("Requesting all stories from all peers".to_string());
            let req = ListRequest {
                mode: ListMode::ALL,
            };
            let json = serde_json::to_string(&req).expect("can jsonify request");
            debug!("JSON od request: {}", json);
            let json_bytes = Bytes::from(json.into_bytes());
            debug!(
                "Publishing to topic: {:?} from peer:{:?}",
                TOPIC.clone(),
                PEER_ID.clone()
            );
            swarm
                .behaviour_mut()
                .floodsub
                .publish(TOPIC.clone(), json_bytes);
            debug!("Published request");
        }
        Some(story_peer_id) => {
            ui_logger.log(format!(
                "Requesting all stories from peer: {}",
                story_peer_id
            ));
            let req = ListRequest {
                mode: ListMode::One(story_peer_id.to_owned()),
            };
            let json = serde_json::to_string(&req).expect("can jsonify request");
            debug!("JSON od request: {}", json);
            let json_bytes = Bytes::from(json.into_bytes());
            swarm
                .behaviour_mut()
                .floodsub
                .publish(TOPIC.clone(), json_bytes);
        }
        None => {
            ui_logger.log("Local stories:".to_string());
            match read_local_stories().await {
                Ok(v) => {
                    ui_logger.log(format!("Local stories ({})", v.len()));
                    v.iter().for_each(|r| {
                        let status = if r.public {
                            format!("{} Public", Icons::book())
                        } else {
                            format!("{} Private", Icons::closed_book())
                        };
                        ui_logger.log(format!(
                            "{} | Channel: {} | {}: {}",
                            status, r.channel, r.id, r.name
                        ));
                    });
                }
                Err(e) => error_logger.log_error(&format!("Failed to fetch local stories: {}", e)),
            };
        }
    };
}

pub async fn handle_create_stories(
    cmd: &str,
    ui_logger: &UILogger,
    error_logger: &ErrorLogger,
) -> Option<ActionResult> {
    if let Some(rest) = cmd.strip_prefix("create s") {
        let rest = rest.trim();

        // Check if user wants interactive mode (no arguments provided)
        if rest.is_empty() {
            ui_logger.log(format!(
                "{} Starting interactive story creation...",
                Icons::book()
            ));
            ui_logger.log(format!(
                "{} This will guide you through creating a story step by step.",
                Icons::memo()
            ));
            ui_logger.log(format!("{} Use Esc at any time to cancel.", Icons::pin()));
            return Some(ActionResult::StartStoryCreation);
        } else {
            // Parse pipe-separated arguments
            let elements: Vec<&str> = rest.split('|').collect();
            if elements.len() < 3 {
                ui_logger.log(
                    "too few arguments - Format: name|header|body or name|header|body|channel"
                        .to_string(),
                );
            } else {
                let name = elements.first().expect("name is there");
                let header = elements.get(1).expect("header is there");
                let body = elements.get(2).expect("body is there");
                let channel = elements.get(3).unwrap_or(&"general");

                if let Err(e) = create_new_story_with_channel(name, header, body, channel).await {
                    error_logger.log_error(&format!("Failed to create story: {}", e));
                } else {
                    ui_logger.log(format!(
                        "Story created successfully in channel '{}'",
                        channel
                    ));
                    return Some(ActionResult::RefreshStories);
                };
            }
        }
    }
    None
}

pub async fn handle_publish_story(
    cmd: &str,
    story_sender: mpsc::UnboundedSender<Story>,
    ui_logger: &UILogger,
    error_logger: &ErrorLogger,
) {
    if let Some(rest) = cmd.strip_prefix("publish s") {
        match rest.trim().parse::<usize>() {
            Ok(id) => {
                if let Err(e) = publish_story(id, story_sender).await {
                    error_logger
                        .log_error(&format!("Failed to publish story with id {}: {}", id, e));
                } else {
                    ui_logger.log(format!("Published story with id: {}", id));
                }
            }
            Err(e) => ui_logger.log(format!("invalid id: {}, {}", rest.trim(), e)),
        };
    }
}

pub async fn handle_show_story(cmd: &str, ui_logger: &UILogger, peer_id: &str) {
    if let Some(rest) = cmd.strip_prefix("show story ") {
        match rest.trim().parse::<usize>() {
            Ok(id) => {
                // Read local stories to find the story with the given ID
                match read_local_stories().await {
                    Ok(stories) => {
                        if let Some(story) = stories.iter().find(|s| s.id == id) {
                            ui_logger.log(format!(
                                "{} Story {}: {}",
                                Icons::book(),
                                story.id,
                                story.name
                            ));
                            ui_logger.log(format!("Channel: {}", story.channel));
                            ui_logger.log(format!("Header: {}", story.header));
                            ui_logger.log(format!("Body: {}", story.body));
                            ui_logger.log(format!(
                                "Public: {}",
                                if story.public { "Yes" } else { "No" }
                            ));

                            // Mark the story as read
                            mark_story_as_read_for_peer(story.id, peer_id, &story.channel).await;
                        } else {
                            ui_logger.log(format!("Story with id {} not found", id));
                        }
                    }
                    Err(e) => {
                        ui_logger.log(format!("Error reading stories: {}", e));
                    }
                }
            }
            Err(e) => {
                ui_logger.log(format!("Invalid story id '{}': {}", rest.trim(), e));
            }
        }
    } else {
        ui_logger.log("Usage: show story <id>".to_string());
    }
}

pub async fn handle_delete_story(
    cmd: &str,
    ui_logger: &UILogger,
    error_logger: &ErrorLogger,
) -> Option<ActionResult> {
    if let Some(rest) = cmd.strip_prefix("delete s ") {
        // Split by comma and process each ID
        let id_strings: Vec<&str> = rest.split(',').map(|s| s.trim()).collect();
        let mut any_deleted = false;

        // Skip empty strings that might result from trailing commas or double commas
        let valid_id_strings: Vec<&str> =
            id_strings.into_iter().filter(|s| !s.is_empty()).collect();

        if valid_id_strings.is_empty() {
            ui_logger.log("Usage: delete s <id1>[,<id2>,<id3>...]".to_string());
            return None;
        }

        for id_str in valid_id_strings {
            match id_str.parse::<usize>() {
                Ok(id) => match delete_local_story(id).await {
                    Ok(deleted) => {
                        if deleted {
                            ui_logger.log(format!("Story with id {} deleted successfully", id));
                            any_deleted = true;
                        } else {
                            ui_logger.log(format!("Story with id {} not found", id));
                        }
                    }
                    Err(e) => {
                        error_logger
                            .log_error(&format!("Failed to delete story with id {}: {}", id, e));
                    }
                },
                Err(e) => {
                    ui_logger.log(format!("Invalid story id '{}': {}", id_str, e));
                }
            }
        }

        // Return RefreshStories if any story was successfully deleted
        if any_deleted {
            return Some(ActionResult::RefreshStories);
        }
    } else {
        ui_logger.log("Usage: delete s <id1>[,<id2>,<id3>...]".to_string());
    }
    None
}

pub async fn handle_help(_cmd: &str, ui_logger: &UILogger) {
    ui_logger.log("ls s to list stories".to_string());
    ui_logger.log("ls ch [available|unsubscribed] to list channels".to_string());
    ui_logger.log("ls sub to list your subscriptions".to_string());
    ui_logger.log("create s name|header|body[|channel] to create story".to_string());
    ui_logger.log("create ch name|description to create channel".to_string());
    ui_logger.log("create desc <description> to create node description".to_string());
    ui_logger.log("publish s to publish story".to_string());
    ui_logger.log("show story <id> to show story details".to_string());
    ui_logger.log("show desc to show your node description".to_string());
    ui_logger.log("get desc <peer_alias> to get description from peer".to_string());
<<<<<<< HEAD
    ui_logger.log("delete s <id> to delete a story".to_string());
    ui_logger.log("sub [ch] <channel> to subscribe to channel".to_string());
    ui_logger.log("unsub [ch] <channel> to unsubscribe from channel".to_string());
    ui_logger.log("set auto-sub [on|off|status] to manage auto-subscription".to_string());
=======
    ui_logger.log("delete s <id1>[,<id2>,<id3>...] to delete one or more stories".to_string());
    ui_logger.log("sub <channel> to subscribe to channel".to_string());
    ui_logger.log("unsub <channel> to unsubscribe from channel".to_string());
>>>>>>> f5958933
    ui_logger.log("name <alias> to set your peer name".to_string());
    ui_logger.log("msg <peer_alias> <message> to send direct message".to_string());
    ui_logger.log("dht bootstrap add/remove/list/clear/retry - manage bootstrap peers".to_string());
    ui_logger.log("dht bootstrap <multiaddr> to bootstrap directly with peer".to_string());
    ui_logger.log("dht peers to find closest peers in DHT".to_string());
    ui_logger.log("reload config to reload network configuration".to_string());
    ui_logger.log("quit to quit".to_string());
}

pub async fn handle_reload_config(_cmd: &str, ui_logger: &UILogger) {
    use crate::storage::load_unified_network_config;

    match load_unified_network_config().await {
        Ok(config) => {
            // For now, just validate and log success
            if let Err(e) = config.validate() {
                ui_logger.log(format!(
                    "{} Configuration validation failed: {}",
                    Icons::cross(),
                    e
                ));
            } else {
                ui_logger.log(format!(
                    "{} Network configuration reloaded successfully",
                    Icons::check()
                ));
                ui_logger.log(format!(
                    "{} Bootstrap peers: {}",
                    Icons::chart(),
                    config.bootstrap.bootstrap_peers.len()
                ));
                ui_logger.log(format!(
                    "{} Connection maintenance interval: {}s",
                    Icons::wrench(),
                    config.network.connection_maintenance_interval_seconds
                ));
                ui_logger.log(format!(
                    "{} Ping interval: {}s",
                    Icons::ping(),
                    config.ping.interval_secs
                ));
                ui_logger.log(format!(
                    "{} DM max retry attempts: {}",
                    Icons::speech(),
                    config.direct_message.max_retry_attempts
                ));
                ui_logger.log(format!(
                    "{}Note: Some configuration changes require application restart to take effect",
                    Icons::warning()
                ));
            }
        }
        Err(e) => {
            ui_logger.log(format!(
                "{} Failed to reload configuration: {}",
                Icons::cross(),
                e
            ));
        }
    }
}

pub async fn handle_set_name(
    cmd: &str,
    local_peer_name: &mut Option<String>,
    ui_logger: &UILogger,
) -> Option<PeerName> {
    if let Some(name) = cmd.strip_prefix("name ") {
        let name = name.trim();
        if name.is_empty() {
            ui_logger.log("Name cannot be empty".to_string());
            return None;
        }

        *local_peer_name = Some(name.to_string());

        // Save the peer name to storage for persistence across restarts
        if let Err(e) = save_local_peer_name(name).await {
            ui_logger.log(format!("Warning: Failed to save peer name: {}", e));
        }

        // Return a PeerName message to broadcast to connected peers
        Some(PeerName::new(PEER_ID.to_string(), name.to_string()))
    } else {
        ui_logger.log("Usage: name <alias>".to_string());
        None
    }
}

/// Parse a direct message command that may contain peer names with spaces
pub fn parse_direct_message_command(
    rest: &str,
    sorted_peer_names: &[String],
) -> Option<(String, String)> {
    // Try to match against sorted peer names first (handles names with spaces)
    // Names are already sorted by length in descending order to prioritize longer names
    for peer_name in sorted_peer_names {
        // Check if the rest starts with this peer name
        if rest.starts_with(peer_name) {
            let remaining = &rest[peer_name.len()..];

            // If we have an exact match (peer name with no message)
            if remaining.is_empty() {
                return None; // No message provided
            }

            // If the peer name is followed by a space
            if remaining.starts_with(' ') {
                let message = remaining[1..].trim();
                if !message.is_empty() {
                    return Some((peer_name.clone(), message.to_string()));
                } else {
                    return None; // Empty message after space
                }
            }

            // If it's not followed by a space, this is an invalid command
            // because the peer name should be followed by a space and then a message
            return None;
        }
    }

    // Fallback to original parsing for backward compatibility
    // This handles simple names without spaces that are not in the known peer list
    let parts: Vec<&str> = rest.splitn(2, ' ').collect();
    if parts.len() >= 2 {
        let to_name = parts[0].trim();
        let message = parts[1].trim();

        if !to_name.is_empty() && !message.is_empty() {
            return Some((to_name.to_string(), message.to_string()));
        }
    }

    None
}

pub async fn handle_direct_message(
    cmd: &str,
    swarm: &mut Swarm<StoryBehaviour>,
    peer_names: &HashMap<PeerId, String>,
    local_peer_name: &Option<String>,
    sorted_peer_names_cache: &SortedPeerNamesCache,
    ui_logger: &UILogger,
    dm_config: &DirectMessageConfig,
    pending_messages: &Arc<Mutex<Vec<PendingDirectMessage>>>,
) {
    if let Some(rest) = cmd.strip_prefix("msg ") {
        let (to_name, message) =
            match parse_direct_message_command(rest, sorted_peer_names_cache.get_sorted_names()) {
                Some((name, msg)) => (name, msg),
                None => {
                    ui_logger.log("Usage: msg <peer_alias> <message>".to_string());
                    return;
                }
            };

        if to_name.is_empty() || message.is_empty() {
            ui_logger.log("Both peer alias and message must be non-empty".to_string());
            return;
        }

        let from_name = match local_peer_name {
            Some(name) => name.clone(),
            None => {
                ui_logger.log("You must set your name first using 'name <alias>'".to_string());
                return;
            }
        };

        if to_name.trim().is_empty() {
            ui_logger.log("Peer name cannot be empty".to_string());
            return;
        }

        if to_name.len() > 50 {
            ui_logger.log("Peer name too long (max 50 characters)".to_string());
            return;
        }

        // Try to find current peer ID, but don't require it
        let (target_peer_id, is_placeholder) = peer_names
            .iter()
            .find(|(_, name)| name == &&to_name)
            .map(|(peer_id, _)| (*peer_id, false))
            .unwrap_or_else(|| {
                // Generate a placeholder PeerId for queueing - this will be resolved when peer connects
                // For now, we'll use a hash of the peer name as a temporary PeerId
                use std::collections::hash_map::DefaultHasher;
                use std::hash::{Hash, Hasher};
                let mut hasher = DefaultHasher::new();
                to_name.hash(&mut hasher);
                let placeholder_id =
                    PeerId::from_bytes(&hasher.finish().to_be_bytes()).unwrap_or(PeerId::random());
                (placeholder_id, true)
            });

        // Create a direct message request with validated sender identity
        let direct_msg_request = DirectMessageRequest {
            from_peer_id: PEER_ID.to_string(),
            from_name: from_name.clone(),
            to_name: to_name.clone(),
            message: message.clone(),
            timestamp: std::time::SystemTime::now()
                .duration_since(std::time::UNIX_EPOCH)
                .unwrap_or_default()
                .as_secs(),
        };

        // Add message to retry queue instead of sending immediately
        let pending_msg = PendingDirectMessage::new(
            target_peer_id,
            to_name.clone(),
            direct_msg_request.clone(),
            dm_config.max_retry_attempts,
            is_placeholder,
        );

        // Try to send immediately, but queue for retry if it fails
        let request_id = swarm
            .behaviour_mut()
            .request_response
            .send_request(&target_peer_id, direct_msg_request);

        // Add to pending queue regardless - will be removed on successful delivery
        if let Ok(mut queue) = pending_messages.lock() {
            queue.push(pending_msg);
        }

        ui_logger.log(format!(
            "Direct message queued for {}: {}",
            to_name, message
        ));
        debug!(
            "Queued direct message to {} from {} (request_id: {:?})",
            to_name, from_name, request_id
        );
    } else {
        ui_logger.log("Usage: msg <peer_alias> <message>".to_string());
    }
}

pub async fn handle_create_channel(
    cmd: &str,
    swarm: &mut Swarm<StoryBehaviour>,
    local_peer_name: &Option<String>,
    ui_logger: &UILogger,
    error_logger: &ErrorLogger,
) -> Option<ActionResult> {
    if let Some(rest) = cmd.strip_prefix("create ch") {
        let rest = rest.trim();
        let elements: Vec<&str> = rest.split('|').collect();

        if elements.len() < 2 {
            ui_logger.log("Format: create ch name|description".to_string());
            return None;
        }

        let name = elements[0].trim();
        let description = elements[1].trim();

        if name.is_empty() || description.is_empty() {
            ui_logger.log("Channel name and description cannot be empty".to_string());
            return None;
        }

        let creator = match local_peer_name {
            Some(peer_name) => peer_name.clone(),
            None => PEER_ID.to_string(),
        };

        if let Err(e) = create_channel(name, description, &creator).await {
            error_logger.log_error(&format!("Failed to create channel: {}", e));
        } else {
            ui_logger.log(format!("Channel '{}' created successfully", name));

            // Auto-subscribe to the channel we created
            if let Err(e) = subscribe_to_channel(&PEER_ID.to_string(), name).await {
                error_logger.log_error(&format!(
                    "Failed to auto-subscribe to created channel: {}",
                    e
                ));
            }

            // Broadcast the channel to other peers
            let channel = crate::types::Channel::new(
                name.to_string(),
                description.to_string(),
                creator.clone(),
            );
            let published_channel = crate::types::PublishedChannel::new(channel.clone(), creator);

            // Broadcast both formats for backward compatibility
            // 1. Broadcast PublishedChannel for new nodes (preferred format)
            let published_json = match serde_json::to_string(&published_channel) {
                Ok(json) => json,
                Err(e) => {
                    error_logger
                        .log_error(&format!("Failed to serialize published channel: {}", e));
                    return Some(ActionResult::RefreshStories);
                }
            };
            let published_json_bytes = Bytes::from(published_json.into_bytes());
            swarm
                .behaviour_mut()
                .floodsub
                .publish(TOPIC.clone(), published_json_bytes);
            debug!(
                "Broadcasted published channel '{}' to connected peers",
                name
            );

            // 2. Broadcast legacy Channel format for backward compatibility with older nodes
            let legacy_json = match serde_json::to_string(&channel) {
                Ok(json) => json,
                Err(e) => {
                    error_logger.log_error(&format!("Failed to serialize legacy channel: {}", e));
                    return Some(ActionResult::RefreshStories);
                }
            };
            let legacy_json_bytes = Bytes::from(legacy_json.into_bytes());
            swarm
                .behaviour_mut()
                .floodsub
                .publish(TOPIC.clone(), legacy_json_bytes);
            debug!(
                "Broadcasted legacy channel '{}' for backward compatibility",
                name
            );

            ui_logger.log(format!("Channel '{}' shared with network", name));

            return Some(ActionResult::RefreshStories);
        }
    }
    None
}

pub async fn handle_list_channels(cmd: &str, ui_logger: &UILogger, error_logger: &ErrorLogger) {
    let rest = cmd.strip_prefix("ls ch");
    match rest {
        Some(" available") => {
            // List all discovered channels (subscribed + unsubscribed)
            match read_channels().await {
                Ok(channels) => {
                    ui_logger.log("Available channels:".to_string());
                    if channels.is_empty() {
                        ui_logger.log("  (no channels discovered)".to_string());
                    } else {
                        for channel in channels {
                            ui_logger.log(format!("  {} - {}", channel.name, channel.description));
                        }
                    }
                }
                Err(e) => error_logger.log_error(&format!("Failed to read available channels: {}", e)),
            }
        }
        Some(" unsubscribed") => {
            // List channels available but not subscribed to
            match read_unsubscribed_channels(&PEER_ID.to_string()).await {
                Ok(channels) => {
                    ui_logger.log("Unsubscribed channels:".to_string());
                    if channels.is_empty() {
                        ui_logger.log("  (no unsubscribed channels)".to_string());
                    } else {
                        for channel in channels {
                            ui_logger.log(format!("  {} - {}", channel.name, channel.description));
                        }
                    }
                }
                Err(e) => error_logger.log_error(&format!("Failed to read unsubscribed channels: {}", e)),
            }
        }
        Some("") | None => {
            // Default behavior - list all channels
            match read_channels().await {
                Ok(channels) => {
                    ui_logger.log("Available channels:".to_string());
                    if channels.is_empty() {
                        ui_logger.log("  (no channels discovered)".to_string());
                    } else {
                        for channel in channels {
                            ui_logger.log(format!("  {} - {}", channel.name, channel.description));
                        }
                    }
                }
                Err(e) => error_logger.log_error(&format!("Failed to read channels: {}", e)),
            }
        }
        _ => {
            ui_logger.log("Usage: ls ch [available|unsubscribed]".to_string());
        }
    }
}

pub async fn handle_subscribe_channel(cmd: &str, ui_logger: &UILogger, error_logger: &ErrorLogger) {
    let channel_name = if let Some(name) = cmd.strip_prefix("sub ch ") {
        name.trim()
    } else if let Some(name) = cmd.strip_prefix("sub ") {
        name.trim()
    } else {
        ui_logger.log("Usage: sub ch <channel_name> or sub <channel_name>".to_string());
        return;
    };

    if channel_name.is_empty() {
        ui_logger.log("Usage: sub ch <channel_name> or sub <channel_name>".to_string());
        return;
    }

    // First check if the channel exists in the channels table
    match read_channels().await {
        Ok(channels) => {
            let channel_exists = channels.iter().any(|c| c.name == channel_name);
            if !channel_exists {
                ui_logger.log(format!("❌ Channel '{}' not found in available channels. Use 'ls ch available' to see all discovered channels.", channel_name));
                return;
            }
        }
        Err(e) => {
            error_logger.log_error(&format!("Failed to check available channels: {}", e));
            ui_logger.log("❌ Could not verify channel exists. Please try again.".to_string());
            return;
        }
    }

    if let Err(e) = subscribe_to_channel(&PEER_ID.to_string(), channel_name).await {
        error_logger.log_error(&format!("Failed to subscribe to channel: {}", e));
        ui_logger.log(format!("❌ Failed to subscribe to channel '{}': {}", channel_name, e));
    } else {
        ui_logger.log(format!("✅ Subscribed to channel '{}'", channel_name));
    }
}

pub async fn handle_unsubscribe_channel(
    cmd: &str,
    ui_logger: &UILogger,
    error_logger: &ErrorLogger,
) {
    let channel_name = if let Some(name) = cmd.strip_prefix("unsub ch ") {
        name.trim()
    } else if let Some(name) = cmd.strip_prefix("unsub ") {
        name.trim()
    } else {
        ui_logger.log("Usage: unsub ch <channel_name> or unsub <channel_name>".to_string());
        return;
    };

    if channel_name.is_empty() {
        ui_logger.log("Usage: unsub ch <channel_name> or unsub <channel_name>".to_string());
        return;
    }

    if let Err(e) = unsubscribe_from_channel(&PEER_ID.to_string(), channel_name).await {
        error_logger.log_error(&format!("Failed to unsubscribe from channel: {}", e));
    } else {
        ui_logger.log(format!("Unsubscribed from channel '{}'", channel_name));
    }
}

pub async fn handle_list_subscriptions(ui_logger: &UILogger, error_logger: &ErrorLogger) {
    match read_subscribed_channels(&PEER_ID.to_string()).await {
        Ok(channels) => {
            ui_logger.log("Your subscribed channels:".to_string());
            if channels.is_empty() {
                ui_logger.log("  (no subscriptions)".to_string());
            } else {
                for channel in channels {
                    ui_logger.log(format!("  {}", channel));
                }
            }
        }
        Err(e) => error_logger.log_error(&format!("Failed to read subscriptions: {}", e)),
    }
}

/// Handle setting auto-subscription configuration
pub async fn handle_set_auto_subscription(
    cmd: &str,
    ui_logger: &UILogger,
    error_logger: &ErrorLogger,
) {
    let rest = cmd.strip_prefix("set auto-sub ");
    match rest {
        Some("on") => {
            // Enable auto-subscription
            match crate::storage::load_unified_network_config().await {
                Ok(mut config) => {
                    config.channel_auto_subscription.auto_subscribe_to_new_channels = true;
                    match crate::storage::save_unified_network_config(&config).await {
                        Ok(_) => ui_logger.log("✅ Auto-subscription enabled".to_string()),
                        Err(e) => error_logger.log_error(&format!("Failed to save config: {}", e)),
                    }
                }
                Err(e) => error_logger.log_error(&format!("Failed to load config: {}", e)),
            }
        }
        Some("off") => {
            // Disable auto-subscription
            match crate::storage::load_unified_network_config().await {
                Ok(mut config) => {
                    config.channel_auto_subscription.auto_subscribe_to_new_channels = false;
                    match crate::storage::save_unified_network_config(&config).await {
                        Ok(_) => ui_logger.log("❌ Auto-subscription disabled".to_string()),
                        Err(e) => error_logger.log_error(&format!("Failed to save config: {}", e)),
                    }
                }
                Err(e) => error_logger.log_error(&format!("Failed to load config: {}", e)),
            }
        }
        Some("status") | None => {
            // Show current status
            match crate::storage::load_unified_network_config().await {
                Ok(config) => {
                    let status = if config.channel_auto_subscription.auto_subscribe_to_new_channels {
                        "enabled"
                    } else {
                        "disabled"
                    };
                    ui_logger.log(format!("Auto-subscription is currently {}", status));
                    ui_logger.log(format!(
                        "Notifications: {}",
                        if config.channel_auto_subscription.notify_new_channels { "enabled" } else { "disabled" }
                    ));
                    ui_logger.log(format!(
                        "Max auto-subscriptions: {}",
                        config.channel_auto_subscription.max_auto_subscriptions
                    ));
                }
                Err(e) => error_logger.log_error(&format!("Failed to load config: {}", e)),
            }
        }
        _ => {
            ui_logger.log("Usage: set auto-sub [on|off|status]".to_string());
        }
    }
}

/// Mark a story as read (should be called after displaying it)
pub async fn mark_story_as_read_for_peer(story_id: usize, peer_id: &str, channel_name: &str) {
    if let Err(e) = mark_story_as_read(story_id, peer_id, channel_name).await {
        debug!("Failed to mark story {} as read: {}", story_id, e);
    }
}

/// Helper function to refresh unread counts and update UI
pub async fn refresh_unread_counts_for_ui(app: &mut crate::ui::App, peer_id: &str) {
    match crate::storage::get_unread_counts_by_channel(peer_id).await {
        Ok(unread_counts) => {
            debug!(
                "Refreshed unread counts for {} channels",
                unread_counts.len()
            );
            app.update_unread_counts(unread_counts);
        }
        Err(e) => {
            debug!("Failed to refresh unread counts: {}", e);
        }
    }
}

pub async fn establish_direct_connection(
    swarm: &mut Swarm<StoryBehaviour>,
    addr_str: &str,
    ui_logger: &UILogger,
) {
    match addr_str.parse::<libp2p::Multiaddr>() {
        Ok(addr) => {
            ui_logger.log(format!("Manually dialing address: {}", addr));
            match swarm.dial(addr) {
                Ok(_) => {
                    ui_logger.log("Dialing initiated successfully".to_string());

                    let connected_peers: Vec<_> = swarm.connected_peers().cloned().collect();
                    debug!("Number of connected peers: {}", connected_peers.len());

                    // Add existing connected peers to floodsub immediately
                    for peer in connected_peers {
                        debug!("Connected to peer: {}", peer);
                        debug!("Adding peer to floodsub: {}", peer);
                        swarm
                            .behaviour_mut()
                            .floodsub
                            .add_node_to_partial_view(peer);
                    }
                }
                Err(e) => ui_logger.log(format!("Failed to dial: {}", e)),
            }
        }
        Err(e) => ui_logger.log(format!("Failed to parse address: {}", e)),
    }
}

/// Handle creating node description
pub async fn handle_create_description(cmd: &str, ui_logger: &UILogger) {
    let parts: Vec<&str> = cmd.splitn(3, ' ').collect();
    if parts.len() < 3 {
        ui_logger.log("Usage: create desc <description>".to_string());
        return;
    }

    let description = parts[2].trim();

    if description.is_empty() {
        ui_logger.log("Usage: create desc <description>".to_string());
        return;
    }

    match save_node_description(description).await {
        Ok(()) => {
            ui_logger.log(format!(
                "Node description saved: {} bytes",
                description.len()
            ));
        }
        Err(e) => {
            ui_logger.log(format!("Failed to save description: {}", e));
        }
    }
}

/// Handle requesting node description from a peer
pub async fn handle_get_description(
    cmd: &str,
    ui_logger: &UILogger,
    swarm: &mut Swarm<StoryBehaviour>,
    local_peer_name: &Option<String>,
    peer_names: &HashMap<PeerId, String>,
) {
    let parts: Vec<&str> = cmd.splitn(3, ' ').collect();
    if parts.len() < 3 {
        ui_logger.log("Usage: get desc <peer_alias>".to_string());
        return;
    }

    let peer_alias = parts[2];

    // Find the peer by their alias
    let target_peer = peer_names
        .iter()
        .find(|(_, name)| name.as_str() == peer_alias)
        .map(|(peer_id, _)| *peer_id);

    let target_peer = match target_peer {
        Some(peer) => peer,
        None => {
            ui_logger.log(format!(
                "Peer '{}' not found in connected peers.",
                peer_alias
            ));
            return;
        }
    };

    // Check if we're connected to this peer
    if !swarm.is_connected(&target_peer) {
        ui_logger.log(format!(
            "Not connected to peer '{}'. Use 'connect' to establish connection.",
            peer_alias
        ));
        return;
    }

    // Send a node description request using the dedicated protocol
    let from_name = local_peer_name.as_deref().unwrap_or("Unknown");

    let description_request = NodeDescriptionRequest {
        from_peer_id: PEER_ID.to_string(),
        from_name: from_name.to_string(),
        timestamp: std::time::SystemTime::now()
            .duration_since(std::time::UNIX_EPOCH)
            .unwrap_or_default()
            .as_secs(),
    };

    let _request_id = swarm
        .behaviour_mut()
        .node_description
        .send_request(&target_peer, description_request);

    ui_logger.log(format!("Requesting description from '{}'...", peer_alias));
}

/// Handle showing local node description
pub async fn handle_show_description(ui_logger: &UILogger) {
    match load_node_description().await {
        Ok(Some(description)) => {
            ui_logger.log(format!(
                "Your node description ({} bytes):",
                description.len()
            ));
            ui_logger.log(description);
        }
        Ok(None) => {
            ui_logger.log(
                "No node description set. Use 'create desc <description>' to create one."
                    .to_string(),
            );
        }
        Err(e) => {
            ui_logger.log(format!("Failed to load description: {}", e));
        }
    }
}

/// Handle DHT bootstrap command with subcommands
pub async fn handle_dht_bootstrap(
    cmd: &str,
    swarm: &mut Swarm<StoryBehaviour>,
    ui_logger: &UILogger,
) {
    let parts: Vec<&str> = cmd.split_whitespace().collect();

    if parts.len() < 3 {
        show_bootstrap_usage(ui_logger);
        return;
    }

    match parts[2] {
        "add" => handle_bootstrap_add(&parts[3..], ui_logger).await,
        "remove" => handle_bootstrap_remove(&parts[3..], ui_logger).await,
        "list" => handle_bootstrap_list(ui_logger).await,
        "clear" => handle_bootstrap_clear(ui_logger).await,
        "retry" => handle_bootstrap_retry(swarm, ui_logger).await,
        // Legacy support: if third part looks like a multiaddr, treat as direct bootstrap
        addr if addr.starts_with("/") => {
            let addr_str = parts[2..].join(" ");
            handle_direct_bootstrap(&addr_str, swarm, ui_logger).await;
        }
        _ => show_bootstrap_usage(ui_logger),
    }
}

fn show_bootstrap_usage(ui_logger: &UILogger) {
    ui_logger.log("DHT Bootstrap Commands:".to_string());
    ui_logger.log("  dht bootstrap add <multiaddr>    - Add bootstrap peer to config".to_string());
    ui_logger
        .log("  dht bootstrap remove <multiaddr> - Remove bootstrap peer from config".to_string());
    ui_logger
        .log("  dht bootstrap list               - Show configured bootstrap peers".to_string());
    ui_logger.log("  dht bootstrap clear              - Clear all bootstrap peers".to_string());
    ui_logger
        .log("  dht bootstrap retry              - Retry bootstrap with config peers".to_string());
    ui_logger.log("  dht bootstrap <multiaddr>        - Bootstrap directly with peer".to_string());
    ui_logger.log("Example: dht bootstrap add /dnsaddr/bootstrap.libp2p.io/p2p/QmNnooDu7bfjPFoTZYxMNLWUQJyrVwtbZg5gBMjTezGAJN".to_string());
}

async fn handle_bootstrap_add(args: &[&str], ui_logger: &UILogger) {
    if args.is_empty() {
        ui_logger.log("Usage: dht bootstrap add <multiaddr>".to_string());
        return;
    }

    let multiaddr = args.join(" ");

    // Validate the multiaddr format
    if let Err(e) = multiaddr.parse::<libp2p::Multiaddr>() {
        ui_logger.log(format!("Invalid multiaddr '{}': {}", multiaddr, e));
        return;
    }

    // Load current config, add peer, and save
    match load_bootstrap_config().await {
        Ok(mut config) => {
            if config.add_peer(multiaddr.clone()) {
                match save_bootstrap_config(&config).await {
                    Ok(_) => {
                        ui_logger.log(format!("Added bootstrap peer: {}", multiaddr));
                        ui_logger.log(format!(
                            "Total bootstrap peers: {}",
                            config.bootstrap_peers.len()
                        ));
                    }
                    Err(e) => ui_logger.log(format!("Failed to save bootstrap config: {}", e)),
                }
            } else {
                ui_logger.log(format!("Bootstrap peer already exists: {}", multiaddr));
            }
        }
        Err(e) => ui_logger.log(format!("Failed to load bootstrap config: {}", e)),
    }
}

async fn handle_bootstrap_remove(args: &[&str], ui_logger: &UILogger) {
    if args.is_empty() {
        ui_logger.log("Usage: dht bootstrap remove <multiaddr>".to_string());
        return;
    }

    let multiaddr = args.join(" ");

    // Load current config, remove peer, and save
    match load_bootstrap_config().await {
        Ok(mut config) => {
            // Check if this would remove the last bootstrap peer
            if config.bootstrap_peers.len() <= 1 && config.bootstrap_peers.contains(&multiaddr) {
                ui_logger.log("Warning: Cannot remove the last bootstrap peer. At least one peer is required for DHT connectivity.".to_string());
                ui_logger.log("Use 'dht bootstrap add <multiaddr>' to add another peer first, or 'dht bootstrap clear' to remove all peers.".to_string());
                return;
            }

            if config.remove_peer(&multiaddr) {
                match save_bootstrap_config(&config).await {
                    Ok(_) => {
                        ui_logger.log(format!("Removed bootstrap peer: {}", multiaddr));
                        ui_logger.log(format!(
                            "Total bootstrap peers: {}",
                            config.bootstrap_peers.len()
                        ));
                    }
                    Err(e) => ui_logger.log(format!("Failed to save bootstrap config: {}", e)),
                }
            } else {
                ui_logger.log(format!("Bootstrap peer not found: {}", multiaddr));
            }
        }
        Err(e) => ui_logger.log(format!("Failed to load bootstrap config: {}", e)),
    }
}

async fn handle_bootstrap_list(ui_logger: &UILogger) {
    match load_bootstrap_config().await {
        Ok(config) => {
            ui_logger.log(format!(
                "Bootstrap Configuration ({} peers):",
                config.bootstrap_peers.len()
            ));
            for (i, peer) in config.bootstrap_peers.iter().enumerate() {
                ui_logger.log(format!("  {}. {}", i + 1, peer));
            }
            ui_logger.log(format!("Retry Interval: {}ms", config.retry_interval_ms));
            ui_logger.log(format!("Max Retry Attempts: {}", config.max_retry_attempts));
            ui_logger.log(format!(
                "Bootstrap Timeout: {}ms",
                config.bootstrap_timeout_ms
            ));
        }
        Err(e) => ui_logger.log(format!("Failed to load bootstrap config: {}", e)),
    }
}

async fn handle_bootstrap_clear(ui_logger: &UILogger) {
    match load_bootstrap_config().await {
        Ok(mut config) => {
            let peer_count = config.bootstrap_peers.len();
            config.clear_peers();
            match save_bootstrap_config(&config).await {
                Ok(_) => {
                    ui_logger.log(format!("Cleared {} bootstrap peers", peer_count));
                    ui_logger.log("Warning: No bootstrap peers configured. Add peers to enable DHT connectivity.".to_string());
                }
                Err(e) => ui_logger.log(format!("Failed to save bootstrap config: {}", e)),
            }
        }
        Err(e) => ui_logger.log(format!("Failed to load bootstrap config: {}", e)),
    }
}

async fn handle_bootstrap_retry(swarm: &mut Swarm<StoryBehaviour>, ui_logger: &UILogger) {
    match load_bootstrap_config().await {
        Ok(config) => {
            if config.bootstrap_peers.is_empty() {
                ui_logger.log("No bootstrap peers configured. Use 'dht bootstrap add <multiaddr>' to add peers.".to_string());
                return;
            }

            ui_logger.log(format!(
                "Retrying bootstrap with {} configured peers...",
                config.bootstrap_peers.len()
            ));

            for peer_addr in &config.bootstrap_peers {
                match peer_addr.parse::<libp2p::Multiaddr>() {
                    Ok(addr) => {
                        if let Some(peer_id) = extract_peer_id_from_multiaddr(&addr) {
                            swarm
                                .behaviour_mut()
                                .kad
                                .add_address(&peer_id, addr.clone());
                            ui_logger.log(format!("Added bootstrap peer to DHT: {}", peer_addr));
                        } else {
                            ui_logger.log(format!("Failed to extract peer ID from: {}", peer_addr));
                        }
                    }
                    Err(e) => ui_logger.log(format!(
                        "Invalid multiaddr in config '{}': {}",
                        peer_addr, e
                    )),
                }
            }

            // Start bootstrap process
            if let Err(e) = swarm.behaviour_mut().kad.bootstrap() {
                ui_logger.log(format!("Failed to start DHT bootstrap: {:?}", e));
            } else {
                ui_logger.log("DHT bootstrap retry started successfully".to_string());
            }
        }
        Err(e) => ui_logger.log(format!("Failed to load bootstrap config: {}", e)),
    }
}

async fn handle_direct_bootstrap(
    addr_str: &str,
    swarm: &mut Swarm<StoryBehaviour>,
    ui_logger: &UILogger,
) {
    let addr_str = addr_str.trim();

    if addr_str.is_empty() {
        show_bootstrap_usage(ui_logger);
        return;
    }

    match addr_str.parse::<libp2p::Multiaddr>() {
        Ok(addr) => {
            ui_logger.log(format!(
                "Attempting to bootstrap DHT with peer at: {}",
                addr
            ));

            // Add the address as a bootstrap peer in the DHT
            if let Some(peer_id) = extract_peer_id_from_multiaddr(&addr) {
                swarm
                    .behaviour_mut()
                    .kad
                    .add_address(&peer_id, addr.clone());

                // Start bootstrap process (this will handle dialing the peer internally)
                if let Err(e) = swarm.behaviour_mut().kad.bootstrap() {
                    ui_logger.log(format!("Failed to start DHT bootstrap: {:?}", e));
                } else {
                    ui_logger.log("DHT bootstrap started successfully".to_string());
                }
            } else {
                ui_logger.log("Failed to extract peer ID from multiaddr".to_string());
            }
        }
        Err(e) => ui_logger.log(format!("Failed to parse multiaddr: {}", e)),
    }
}

/// Handle DHT get closest peers command
pub async fn handle_dht_get_peers(
    _cmd: &str,
    swarm: &mut Swarm<StoryBehaviour>,
    ui_logger: &UILogger,
) {
    ui_logger.log("Searching for closest peers in DHT...".to_string());

    // Get closest peers to our own peer ID
    let _query_id = swarm.behaviour_mut().kad.get_closest_peers(*PEER_ID);
    ui_logger.log("DHT peer search started (results will appear in events)".to_string());
}

/// Extract peer ID from a multiaddr if it contains one
pub fn extract_peer_id_from_multiaddr(addr: &libp2p::Multiaddr) -> Option<PeerId> {
    for protocol in addr.iter() {
        if let libp2p::multiaddr::Protocol::P2p(peer_id) = protocol {
            return Some(peer_id);
        }
    }
    None
}<|MERGE_RESOLUTION|>--- conflicted
+++ resolved
@@ -317,16 +317,10 @@
     ui_logger.log("show story <id> to show story details".to_string());
     ui_logger.log("show desc to show your node description".to_string());
     ui_logger.log("get desc <peer_alias> to get description from peer".to_string());
-<<<<<<< HEAD
-    ui_logger.log("delete s <id> to delete a story".to_string());
-    ui_logger.log("sub [ch] <channel> to subscribe to channel".to_string());
-    ui_logger.log("unsub [ch] <channel> to unsubscribe from channel".to_string());
     ui_logger.log("set auto-sub [on|off|status] to manage auto-subscription".to_string());
-=======
     ui_logger.log("delete s <id1>[,<id2>,<id3>...] to delete one or more stories".to_string());
     ui_logger.log("sub <channel> to subscribe to channel".to_string());
     ui_logger.log("unsub <channel> to unsubscribe from channel".to_string());
->>>>>>> f5958933
     ui_logger.log("name <alias> to set your peer name".to_string());
     ui_logger.log("msg <peer_alias> <message> to send direct message".to_string());
     ui_logger.log("dht bootstrap add/remove/list/clear/retry - manage bootstrap peers".to_string());
