use crate::types::{DirectMessage, Stories};
use crossterm::{
    event::{self, Event, KeyCode, KeyModifiers},
    execute,
    terminal::{EnterAlternateScreen, LeaveAlternateScreen, disable_raw_mode, enable_raw_mode},
};
use libp2p::PeerId;
use log::debug;
use ratatui::{
    Terminal,
    backend::CrosstermBackend,
    layout::{Constraint, Direction, Layout},
    style::{Color, Style},
    text::{Line, Span, Text},
    widgets::{Block, Borders, List, ListItem, ListState, Paragraph},
};
use std::collections::HashMap;
use std::io::{self, Stdout};
use tokio::sync::mpsc;

pub struct App {
    pub terminal: Terminal<CrosstermBackend<Stdout>>,
    pub should_quit: bool,
    pub input: String,
    pub output_log: Vec<String>,
    pub peers: HashMap<PeerId, String>,
    pub local_stories: Stories,
    pub received_stories: Stories,
    pub local_peer_name: Option<String>,
    pub list_state: ListState,
    pub input_mode: InputMode,
    pub scroll_offset: usize,
    pub auto_scroll: bool, // Track if we should auto-scroll to bottom
}

#[derive(PartialEq, Debug, Clone)]
pub enum InputMode {
    Normal,
    Editing,
    CreatingStory {
        step: StoryCreationStep,
        partial_story: PartialStory,
    },
}

#[derive(PartialEq, Debug, Clone)]
pub enum StoryCreationStep {
    Name,
    Header,
    Body,
    Channel,
}

#[derive(PartialEq, Debug, Clone)]
pub struct PartialStory {
    pub name: Option<String>,
    pub header: Option<String>,
    pub body: Option<String>,
    pub channel: Option<String>,
}

pub enum AppEvent {
    Input(String),
    Quit,
    Log(String),
    PeerUpdate(HashMap<PeerId, String>),
    StoriesUpdate(Stories),
    ReceivedStoriesUpdate(Stories),
    PeerNameUpdate(Option<String>),
    DirectMessage(DirectMessage),
}

impl App {
    pub fn new() -> Result<Self, Box<dyn std::error::Error>> {
        enable_raw_mode()?;
        let mut stdout = io::stdout();
        execute!(stdout, EnterAlternateScreen)?;
        let backend = CrosstermBackend::new(stdout);
        let terminal = Terminal::new(backend)?;

        Ok(App {
            terminal,
            should_quit: false,
            input: String::new(),
            output_log: vec![
                "🎯 P2P-Play Terminal UI - Ready!".to_string(),
                "📝 Press 'i' to enter input mode, 'Esc' to exit input mode".to_string(),
                "🔧 Type 'help' for available commands".to_string(),
                "🧹 Press 'c' to clear output".to_string(),
                "❌ Press 'q' to quit".to_string(),
                "".to_string(),
            ],
            peers: HashMap::new(),
            local_stories: Vec::new(),
            received_stories: Vec::new(),
            local_peer_name: None,
            list_state: ListState::default(),
            input_mode: InputMode::Normal,
            scroll_offset: 0,
            auto_scroll: true, // Start with auto-scroll enabled
        })
    }

    pub fn cleanup(&mut self) -> Result<(), Box<dyn std::error::Error>> {
        disable_raw_mode()?;
        execute!(self.terminal.backend_mut(), LeaveAlternateScreen)?;
        Ok(())
    }

    pub fn handle_event(&mut self, event: Event) -> Option<AppEvent> {
        if let Event::Key(key) = event {
            match &self.input_mode {
                InputMode::Normal => match key.code {
                    KeyCode::Char('q') => {
                        self.should_quit = true;
                        debug!("Quit command received, setting should_quit to true");
                        return Some(AppEvent::Quit);
                    }
                    KeyCode::Char('i') => {
                        self.input_mode = InputMode::Editing;
                    }
                    KeyCode::Char('c') => {
                        self.clear_output();
                    }
                    KeyCode::Up => {
                        self.scroll_up();
                    }
                    KeyCode::Down => {
                        self.scroll_down();
                    }
                    KeyCode::End => {
                        // Re-enable auto-scroll and go to bottom
                        self.auto_scroll = true;
                    }
                    _ => {}
                },
                InputMode::Editing => match key.code {
                    KeyCode::Enter => {
                        let input = self.input.clone();
                        self.input.clear();
                        self.input_mode = InputMode::Normal;
                        if !input.is_empty() {
                            self.add_to_log(format!("> {}", input));
                            return Some(AppEvent::Input(input));
                        }
                    }
                    KeyCode::Char(c) => {
                        if key.modifiers.contains(KeyModifiers::CONTROL) {
                            if c == 'c' {
                                self.input_mode = InputMode::Normal;
                                self.input.clear();
                            }
                        } else {
                            self.input.push(c);
                        }
                    }
                    KeyCode::Backspace => {
                        self.input.pop();
                    }
                    KeyCode::Esc => {
                        self.input_mode = InputMode::Normal;
                        self.input.clear();
                    }
                    _ => {}
                },
                InputMode::CreatingStory { step, partial_story } => {
                    match key.code {
                        KeyCode::Esc => {
                            self.cancel_story_creation();
                        }
                        KeyCode::Enter => {
                            let input = self.input.trim().to_string();
                            self.input.clear();
                            
                            let mut new_partial = partial_story.clone();
                            let mut next_step = None;
                            
                            match step {
                                StoryCreationStep::Name => {
                                    if input.is_empty() {
                                        self.add_to_log("❌ Story name cannot be empty. Please try again:".to_string());
                                        return None;
                                    }
                                    new_partial.name = Some(input);
                                    next_step = Some(StoryCreationStep::Header);
                                    self.add_to_log("✅ Story name saved".to_string());
                                    self.add_to_log("📄 Enter story header:".to_string());
                                }
                                StoryCreationStep::Header => {
                                    if input.is_empty() {
                                        self.add_to_log("❌ Story header cannot be empty. Please try again:".to_string());
                                        return None;
                                    }
                                    new_partial.header = Some(input);
                                    next_step = Some(StoryCreationStep::Body);
                                    self.add_to_log("✅ Story header saved".to_string());
                                    self.add_to_log("📖 Enter story body:".to_string());
                                }
                                StoryCreationStep::Body => {
                                    if input.is_empty() {
                                        self.add_to_log("❌ Story body cannot be empty. Please try again:".to_string());
                                        return None;
                                    }
                                    new_partial.body = Some(input);
                                    next_step = Some(StoryCreationStep::Channel);
                                    self.add_to_log("✅ Story body saved".to_string());
                                    self.add_to_log("📂 Enter channel (or press Enter for 'general'):".to_string());
                                }
                                StoryCreationStep::Channel => {
                                    let channel = if input.is_empty() { "general".to_string() } else { input };
                                    new_partial.channel = Some(channel);
                                    
                                    // Story creation complete - create the command string
                                    if let (Some(name), Some(header), Some(body), Some(ch)) = 
                                        (&new_partial.name, &new_partial.header, &new_partial.body, &new_partial.channel) {
                                        let create_command = format!("create s {}|{}|{}|{}", name, header, body, ch);
                                        self.input_mode = InputMode::Normal;
                                        self.add_to_log("✅ Story creation complete!".to_string());
                                        return Some(AppEvent::Input(create_command));
                                    }
                                }
                            }
                            
                            // Update to next step if not complete
                            if let Some(step) = next_step {
                                self.input_mode = InputMode::CreatingStory {
                                    step,
                                    partial_story: new_partial,
                                };
                            }
                        }
                        KeyCode::Char(c) => {
                            if key.modifiers.contains(KeyModifiers::CONTROL) {
                                if c == 'c' {
                                    self.cancel_story_creation();
                                }
                            } else {
                                self.input.push(c);
                            }
                        }
                        KeyCode::Backspace => {
                            self.input.pop();
                        }
                        _ => {}
                    }
                }
            }
        }
        None
    }

    pub fn add_to_log(&mut self, message: String) {
        self.output_log.push(message);
        // Note: scroll position is handled automatically in draw() method
        // when auto_scroll is enabled, so no need to call scroll_to_bottom() here
    }

    pub fn clear_output(&mut self) {
        self.output_log.clear();
        self.scroll_offset = 0;
        self.auto_scroll = true; // Re-enable auto-scroll after clear
        self.add_to_log("🧹 Output cleared".to_string());
    }

    pub fn update_peers(&mut self, peers: HashMap<PeerId, String>) {
        self.peers = peers;
    }

    pub fn update_local_stories(&mut self, stories: Stories) {
        self.local_stories = stories;
    }

    pub fn update_received_stories(&mut self, stories: Stories) {
        self.received_stories = stories;
    }

    pub fn update_local_peer_name(&mut self, name: Option<String>) {
        self.local_peer_name = name;
    }

    pub fn handle_direct_message(&mut self, dm: DirectMessage) {
        let timestamp = std::time::SystemTime::now()
            .duration_since(std::time::UNIX_EPOCH)
            .unwrap_or_default()
            .as_secs();

        self.add_to_log(format!(
            "📨 Direct message from {} ({}): {}",
            dm.from_name, timestamp, dm.message
        ));
    }

    pub fn start_story_creation(&mut self) {
        self.input_mode = InputMode::CreatingStory {
            step: StoryCreationStep::Name,
            partial_story: PartialStory {
                name: None,
                header: None,
                body: None,
                channel: None,
            },
        };
        self.input.clear();
        self.add_to_log("📖 Starting interactive story creation...".to_string());
        self.add_to_log("📝 Enter story name (or Esc to cancel):".to_string());
    }

    pub fn cancel_story_creation(&mut self) {
        self.input_mode = InputMode::Normal;
        self.input.clear();
        self.add_to_log("❌ Story creation cancelled".to_string());
    }

    pub fn get_current_step_prompt(&self) -> String {
        match &self.input_mode {
            InputMode::CreatingStory { step, .. } => match step {
                StoryCreationStep::Name => "📝 Enter story name:".to_string(),
                StoryCreationStep::Header => "📄 Enter story header:".to_string(),
                StoryCreationStep::Body => "📖 Enter story body:".to_string(),
                StoryCreationStep::Channel => "📂 Enter channel (or press Enter for 'general'):".to_string(),
            },
            _ => "".to_string(),
        }
    }

    fn scroll_up(&mut self) {
        // Always disable auto-scroll when user manually scrolls
        self.auto_scroll = false;
        if self.scroll_offset > 0 {
            self.scroll_offset -= 1;
        }
    }

    fn scroll_down(&mut self) {
        // Don't use the old max_scroll calculation that was based on line index
        // Instead, we'll let the draw() method handle proper clamping
        self.scroll_offset += 1;
        self.auto_scroll = false; // Disable auto-scroll when user manually scrolls
    }

    pub fn draw(&mut self) -> Result<(), Box<dyn std::error::Error>> {
        self.terminal.draw(|f| {
            let chunks = Layout::default()
                .direction(Direction::Vertical)
                .constraints([
                    Constraint::Length(3), // Status bar
                    Constraint::Min(0),    // Main area
                    Constraint::Length(3), // Input area
                ])
                .split(f.size());

            // Status bar
            let version = env!("CARGO_PKG_VERSION");
            let status_text = if let Some(ref name) = self.local_peer_name {
                format!(
                    "P2P-Play v{} | Peer: {} | Connected: {} | Mode: {} | AUTO: {}",
                    version,
                    name,
                    self.peers.len(),
                    match self.input_mode {
                        InputMode::Normal => "Normal",
                        InputMode::Editing => "Editing",
<<<<<<< HEAD
                        InputMode::CreatingStory { .. } => "Creating Story",
                    }
=======
                    },
                    if self.auto_scroll { "ON" } else { "OFF" }
>>>>>>> 9bee2444
                )
            } else {
                format!(
                    "P2P-Play v{} | No peer name set | Connected: {} | Mode: {} | AUTO: {}",
                    version,
                    self.peers.len(),
                    match self.input_mode {
                        InputMode::Normal => "Normal",
                        InputMode::Editing => "Editing",
<<<<<<< HEAD
                        InputMode::CreatingStory { .. } => "Creating Story",
                    }
=======
                    },
                    if self.auto_scroll { "ON" } else { "OFF" }
>>>>>>> 9bee2444
                )
            };

            let status_bar = Paragraph::new(status_text)
                .style(Style::default().fg(Color::Yellow))
                .block(Block::default().borders(Borders::ALL).title("Status"));
            f.render_widget(status_bar, chunks[0]);

            // Main area - split into left and right
            let main_chunks = Layout::default()
                .direction(Direction::Horizontal)
                .constraints([
                    Constraint::Min(80), // Output area - minimum 80 characters
                    Constraint::Min(30), // Side panels - minimum 30 characters
                ])
                .split(chunks[1]);

            // Output log
            let actual_log_height = (main_chunks[0].height as usize).saturating_sub(2);
            let total_lines = self.output_log.len();

            // Calculate scroll position considering auto_scroll
            let scroll_offset = if self.auto_scroll {
                // Auto-scroll: show the bottom of the log
                if total_lines <= actual_log_height {
                    0
                } else {
                    total_lines.saturating_sub(actual_log_height)
                }
            } else {
                // Manual scroll: use the current scroll_offset, but clamp it
                if total_lines <= actual_log_height {
                    0
                } else {
                    let max_scroll = total_lines.saturating_sub(actual_log_height);
                    self.scroll_offset.min(max_scroll)
                }
            };

            // Calculate what portion of the log to display
            let visible_start = scroll_offset;
            let visible_end = std::cmp::min(visible_start + actual_log_height, total_lines);

            // Convert log messages to display text using explicit ratatui structures
            let lines: Vec<Line> = self.output_log[visible_start..visible_end]
                .iter()
                .map(|msg| Line::from(Span::raw(msg.clone())))
                .collect();

            let text = Text::from(lines);

            // Create title with scroll indicator
            let title = if total_lines > actual_log_height {
                format!("Output [{}/{}]", visible_start + 1, total_lines)
            } else {
                "Output".to_string()
            };

            let output = Paragraph::new(text)
                .block(Block::default().borders(Borders::ALL).title(title))
                .wrap(ratatui::widgets::Wrap { trim: false })
                .alignment(ratatui::layout::Alignment::Left);
            f.render_widget(output, main_chunks[0]);

            // Side panels - split into top and bottom
            let side_chunks = Layout::default()
                .direction(Direction::Vertical)
                .constraints([
                    Constraint::Percentage(50), // Peers
                    Constraint::Percentage(50), // Stories
                ])
                .split(main_chunks[1]);

            // Peers list
            let peer_items: Vec<ListItem> = self
                .peers
                .iter()
                .map(|(peer_id, name)| {
                    let content = if name.is_empty() {
                        format!("{}", peer_id)
                    } else {
                        format!("{} ({})", name, peer_id)
                    };
                    ListItem::new(content)
                })
                .collect();

            let peers_list = List::new(peer_items)
                .block(
                    Block::default()
                        .borders(Borders::ALL)
                        .title("Connected Peers"),
                )
                .highlight_style(Style::default().fg(Color::Yellow));
            f.render_widget(peers_list, side_chunks[0]);

            // Stories list
            let story_items: Vec<ListItem> = self
                .local_stories
                .iter()
                .chain(self.received_stories.iter())
                .map(|story| {
                    let status = if story.public { "📖" } else { "📕" };
                    ListItem::new(format!("{} {}: {}", status, story.id, story.name))
                })
                .collect();

            let stories_list = List::new(story_items)
                .block(Block::default().borders(Borders::ALL).title("Stories"))
                .highlight_style(Style::default().fg(Color::Yellow));
            f.render_widget(stories_list, side_chunks[1]);

            // Input area
            let input_style = match self.input_mode {
                InputMode::Normal => Style::default(),
                InputMode::Editing => Style::default().fg(Color::Yellow),
                InputMode::CreatingStory { .. } => Style::default().fg(Color::Green),
            };

            let input_text = match &self.input_mode {
                InputMode::Normal => {
                    "Press 'i' to enter input mode, ↑/↓ to scroll, 'End' to enable auto-scroll, 'c' to clear output, 'q' to quit"
                        .to_string()
                }
                InputMode::Editing => format!("Command: {}", self.input),
                InputMode::CreatingStory { step, .. } => {
                    let prompt = match step {
                        StoryCreationStep::Name => "📝 Story Name",
                        StoryCreationStep::Header => "📄 Story Header", 
                        StoryCreationStep::Body => "📖 Story Body",
                        StoryCreationStep::Channel => "📂 Channel (Enter for 'general')",
                    };
                    format!("{}: {}", prompt, self.input)
                }
            };

            let input = Paragraph::new(input_text)
                .style(input_style)
                .block(Block::default().borders(Borders::ALL).title("Input"));
            f.render_widget(input, chunks[2]);

            // Set cursor position if in editing mode or creating story
            match &self.input_mode {
                InputMode::Editing => {
                    f.set_cursor(
                        chunks[2].x + self.input.len() as u16 + 10, // 10 is for "Command: "
                        chunks[2].y + 1,
                    );
                }
                InputMode::CreatingStory { step, .. } => {
                    let prefix_len = match step {
                        StoryCreationStep::Name => "📝 Story Name: ".len(),
                        StoryCreationStep::Header => "📄 Story Header: ".len(),
                        StoryCreationStep::Body => "📖 Story Body: ".len(),
                        StoryCreationStep::Channel => "📂 Channel (Enter for 'general'): ".len(),
                    };
                    f.set_cursor(
                        chunks[2].x + self.input.len() as u16 + prefix_len as u16 + 1,
                        chunks[2].y + 1,
                    );
                }
                _ => {}
            }
        })?;

        Ok(())
    }
}

/// Event handler for UI events
pub async fn handle_ui_events(
    app: &mut App,
    ui_sender: mpsc::UnboundedSender<AppEvent>,
) -> Result<(), Box<dyn std::error::Error>> {
    // Use a shorter poll duration for more responsive input
    if event::poll(std::time::Duration::from_millis(16))? {
        if let Some(app_event) = app.handle_event(event::read()?) {
            ui_sender.send(app_event)?;
        }
    }
    Ok(())
}

#[cfg(test)]
mod tests {
    use super::*;
    use libp2p::PeerId;
    use std::collections::HashMap;

    #[test]
    fn test_app_creation() {
        // We can't test the full app creation due to terminal requirements
        // but we can test the data structures
        let mut peers = HashMap::new();
        let peer_id = PeerId::random();
        peers.insert(peer_id, "test_peer".to_string());

        // Test that the data structures work as expected
        assert_eq!(peers.len(), 1);
        assert_eq!(peers.get(&peer_id), Some(&"test_peer".to_string()));
    }

    #[test]
    fn test_input_mode() {
        let normal_mode = InputMode::Normal;
        let editing_mode = InputMode::Editing;

        assert_eq!(normal_mode, InputMode::Normal);
        assert_eq!(editing_mode, InputMode::Editing);
        assert_ne!(normal_mode, editing_mode);
    }

    #[test]
    fn test_app_event_variants() {
        let events = vec![
            AppEvent::Input("test".to_string()),
            AppEvent::Quit,
            AppEvent::Log("test log".to_string()),
            AppEvent::PeerUpdate(HashMap::new()),
            AppEvent::StoriesUpdate(Vec::new()),
            AppEvent::ReceivedStoriesUpdate(Vec::new()),
            AppEvent::PeerNameUpdate(None),
        ];

        // Test that we can create all event variants
        assert_eq!(events.len(), 7);
    }

    #[test]
    fn test_story_creation_states() {
        // Test story creation step enumeration
        let steps = vec![
            StoryCreationStep::Name,
            StoryCreationStep::Header,
            StoryCreationStep::Body,
            StoryCreationStep::Channel,
        ];
        assert_eq!(steps.len(), 4);

        // Test partial story creation
        let partial = PartialStory {
            name: Some("Test Story".to_string()),
            header: Some("Test Header".to_string()),
            body: None,
            channel: None,
        };
        assert_eq!(partial.name, Some("Test Story".to_string()));
        assert_eq!(partial.header, Some("Test Header".to_string()));
        assert!(partial.body.is_none());
        assert!(partial.channel.is_none());
    }

    #[test]
    fn test_input_mode_story_creation() {
        let normal_mode = InputMode::Normal;
        let editing_mode = InputMode::Editing;
        let creating_mode = InputMode::CreatingStory {
            step: StoryCreationStep::Name,
            partial_story: PartialStory {
                name: None,
                header: None,
                body: None,
                channel: None,
            },
        };

        assert_eq!(normal_mode, InputMode::Normal);
        assert_eq!(editing_mode, InputMode::Editing);
        assert_ne!(normal_mode, creating_mode);
        assert_ne!(editing_mode, creating_mode);

        // Test that story creation mode holds the right data
        if let InputMode::CreatingStory { step, partial_story } = creating_mode {
            assert_eq!(step, StoryCreationStep::Name);
            assert!(partial_story.name.is_none());
        } else {
            panic!("Expected CreatingStory mode");
        }
    }

    #[test]
    fn test_direct_message_handling() {
        // Test DirectMessage creation with mock data
        let dm = DirectMessage {
            from_peer_id: "peer123".to_string(),
            from_name: "Alice".to_string(),
            to_name: "Bob".to_string(),
            message: "Hello Bob!".to_string(),
            timestamp: 1234567890,
        };

        assert_eq!(dm.from_name, "Alice");
        assert_eq!(dm.message, "Hello Bob!");
    }

    #[test]
    fn test_story_formatting() {
        use crate::types::Story;

        let story = Story {
            id: 1,
            name: "Test Story".to_string(),
            header: "Test Header".to_string(),
            body: "Test Body".to_string(),
            public: true,
            channel: "general".to_string(),
        };

        let status = if story.public { "📖" } else { "📕" };
        let formatted = format!("{} {}: {}", status, story.id, story.name);

        assert_eq!(formatted, "📖 1: Test Story");
    }

    #[test]
    fn test_version_display_in_status_bar() {
        // Test that the version is properly included in status bar text
        let version = env!("CARGO_PKG_VERSION");

        // Test status bar with peer name
        let status_with_peer = format!(
            "P2P-Play v{} | Peer: {} | Connected: {} | Mode: {}",
            version, "TestPeer", 2, "Normal"
        );
        assert!(status_with_peer.contains("P2P-Play v"));
        assert!(status_with_peer.contains(version));

        // Test status bar without peer name
        let status_without_peer = format!(
            "P2P-Play v{} | No peer name set | Connected: {} | Mode: {}",
            version, 0, "Editing"
        );
        assert!(status_without_peer.contains("P2P-Play v"));
        assert!(status_without_peer.contains(version));
    }

    #[test]
    fn test_clear_output_functionality() {
        // Create a mock app structure for testing clear output
        let mut mock_app = MockApp {
            output_log: vec![
                "Initial message 1".to_string(),
                "Initial message 2".to_string(),
                "Initial message 3".to_string(),
            ],
            scroll_offset: 2,
        };

        // Verify initial state
        assert_eq!(mock_app.output_log.len(), 3);
        assert_eq!(mock_app.scroll_offset, 2);

        // Test clear output
        mock_app.clear_output();

        // Should have only the "Output cleared" message
        assert_eq!(mock_app.output_log.len(), 1);
        assert_eq!(mock_app.output_log[0], "🧹 Output cleared");
        assert_eq!(mock_app.scroll_offset, 0);
    }

    #[test]
    fn test_clear_output_when_empty() {
        // Test clearing when output log is empty
        let mut mock_app = MockApp {
            output_log: vec![],
            scroll_offset: 0,
        };

        mock_app.clear_output();

        // Should have only the "Output cleared" message
        assert_eq!(mock_app.output_log.len(), 1);
        assert_eq!(mock_app.output_log[0], "🧹 Output cleared");
        assert_eq!(mock_app.scroll_offset, 0);
    }

    #[test]
    fn test_auto_scroll_functionality() {
        // Create a mock app structure for testing auto-scroll
        let mut mock_app = MockAppWithAutoScroll {
            output_log: vec![
                "Initial message 1".to_string(),
                "Initial message 2".to_string(),
            ],
            scroll_offset: 0,
            auto_scroll: true,
        };

        // Test initial state
        assert_eq!(mock_app.output_log.len(), 2);
        assert_eq!(mock_app.scroll_offset, 0);
        assert!(mock_app.auto_scroll);

        // Test adding a message with auto-scroll enabled
        mock_app.add_to_log("New message 1".to_string());
        assert_eq!(mock_app.output_log.len(), 3);
        // Note: scroll position is now handled in draw() method, not in add_to_log()

        // Test manual scroll disables auto-scroll
        mock_app.scroll_up();
        assert!(!mock_app.auto_scroll);

        // Test adding message with auto-scroll disabled
        mock_app.add_to_log("New message 2".to_string());
        assert_eq!(mock_app.output_log.len(), 4);
        // Scroll position doesn't change since it's handled in draw()

        // Test re-enabling auto-scroll
        mock_app.auto_scroll = true;
        mock_app.add_to_log("New message 3".to_string());
        assert_eq!(mock_app.output_log.len(), 5);
        // Auto-scroll positioning happens in draw() method
    }

    #[test]
    fn test_auto_scroll_status_display() {
        // Test that auto-scroll status is properly displayed
        let mut mock_app = MockAppWithAutoScroll {
            output_log: vec!["Test".to_string()],
            scroll_offset: 0,
            auto_scroll: true,
        };

        assert!(mock_app.auto_scroll);

        mock_app.scroll_up();
        assert!(!mock_app.auto_scroll);
    }

    // Mock App structure for testing since we can't create a full App with terminal
    struct MockApp {
        output_log: Vec<String>,
        scroll_offset: usize,
    }

    impl MockApp {
        fn clear_output(&mut self) {
            self.output_log.clear();
            self.scroll_offset = 0;
            self.add_to_log("🧹 Output cleared".to_string());
        }

        fn add_to_log(&mut self, message: String) {
            self.output_log.push(message);
            // Preserve scroll_offset = 0 if the log was cleared
            if self.output_log.len() == 1 && self.output_log[0] == "🧹 Output cleared" {
                self.scroll_offset = 0;
            } else {
                self.scroll_offset = self.output_log.len().saturating_sub(1);
            }
        }
    }

    // Mock App structure for testing auto-scroll functionality
    struct MockAppWithAutoScroll {
        output_log: Vec<String>,
        scroll_offset: usize,
        auto_scroll: bool,
    }

    impl MockAppWithAutoScroll {
        fn add_to_log(&mut self, message: String) {
            self.output_log.push(message);
            // Note: In the real implementation, scroll position is handled in draw() method
            // For testing, we don't simulate the auto-scroll here since it's handled elsewhere
        }

        fn scroll_up(&mut self) {
            // Always disable auto-scroll when user manually scrolls, even if at top
            self.auto_scroll = false;
            if self.scroll_offset > 0 {
                self.scroll_offset -= 1;
            }
        }
    }
}<|MERGE_RESOLUTION|>--- conflicted
+++ resolved
@@ -360,13 +360,9 @@
                     match self.input_mode {
                         InputMode::Normal => "Normal",
                         InputMode::Editing => "Editing",
-<<<<<<< HEAD
                         InputMode::CreatingStory { .. } => "Creating Story",
-                    }
-=======
                     },
                     if self.auto_scroll { "ON" } else { "OFF" }
->>>>>>> 9bee2444
                 )
             } else {
                 format!(
@@ -376,13 +372,9 @@
                     match self.input_mode {
                         InputMode::Normal => "Normal",
                         InputMode::Editing => "Editing",
-<<<<<<< HEAD
                         InputMode::CreatingStory { .. } => "Creating Story",
-                    }
-=======
                     },
                     if self.auto_scroll { "ON" } else { "OFF" }
->>>>>>> 9bee2444
                 )
             };
 
