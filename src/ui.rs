use crate::types::{DirectMessage, Stories};
use crossterm::{
    event::{self, Event, KeyCode, KeyModifiers},
    execute,
    terminal::{EnterAlternateScreen, LeaveAlternateScreen, disable_raw_mode, enable_raw_mode},
};
use libp2p::PeerId;
use log::debug;
use ratatui::{
    Terminal,
    backend::CrosstermBackend,
    layout::{Constraint, Direction, Layout},
    style::{Color, Style},
    text::{Line, Span, Text},
    widgets::{Block, Borders, List, ListItem, ListState, Paragraph},
};
use std::collections::HashMap;
use std::io::{self, Stdout};
use tokio::sync::mpsc;

#[cfg(windows)]
use std::sync::{Arc, Mutex};
#[cfg(windows)]
use std::time::Instant;

#[cfg(windows)]
static LAST_KEY_EVENT: std::sync::LazyLock<
    Arc<Mutex<Option<(crossterm::event::KeyEvent, Instant)>>>,
> = std::sync::LazyLock::new(|| Arc::new(Mutex::new(None)));

#[cfg(windows)]
fn should_process_key_event(event: &crossterm::event::KeyEvent) -> bool {
    let mut last_event_guard = LAST_KEY_EVENT.lock().unwrap();

    if let Some((last_event, last_time)) = *last_event_guard {
        // Skip if same key pressed within 190ms (duplicate detection)
        if last_event.code == event.code
            && last_event.modifiers == event.modifiers
            && last_time.elapsed() < std::time::Duration::from_millis(190)
        {
            return false;
        }
    }

    *last_event_guard = Some((*event, Instant::now()));
    true
}

pub struct App {
    pub terminal: Terminal<CrosstermBackend<Stdout>>,
    pub should_quit: bool,
    pub input: String,
    pub output_log: Vec<String>,
    pub peers: HashMap<PeerId, String>,
    pub local_stories: Stories,
    pub received_stories: Stories,
    pub local_peer_name: Option<String>,
    pub list_state: ListState,
    pub input_mode: InputMode,
    pub scroll_offset: usize,
    pub auto_scroll: bool, // Track if we should auto-scroll to bottom
}

#[derive(PartialEq, Debug, Clone)]
pub enum InputMode {
    Normal,
    Editing,
    CreatingStory {
        step: StoryCreationStep,
        partial_story: PartialStory,
    },
}

#[derive(PartialEq, Debug, Clone)]
pub enum StoryCreationStep {
    Name,
    Header,
    Body,
    Channel,
}

#[derive(PartialEq, Debug, Clone)]
pub struct PartialStory {
    pub name: Option<String>,
    pub header: Option<String>,
    pub body: Option<String>,
    pub channel: Option<String>,
}

pub enum AppEvent {
    Input(String),
    Quit,
    Log(String),
    PeerUpdate(HashMap<PeerId, String>),
    StoriesUpdate(Stories),
    ReceivedStoriesUpdate(Stories),
    PeerNameUpdate(Option<String>),
    DirectMessage(DirectMessage),
}

impl App {
    pub fn new() -> Result<Self, Box<dyn std::error::Error>> {
        // UI initialization code that's difficult to test without a real terminal
        enable_raw_mode()?;
        let mut stdout = io::stdout();
        execute!(stdout, EnterAlternateScreen)?;
        let backend = CrosstermBackend::new(io::stdout());
        let terminal = Terminal::new(backend)?;

        Ok(App {
            terminal,
            should_quit: false,
            input: String::new(),
            output_log: vec![
                "🎯 P2P-Play Terminal UI - Ready!".to_string(),
                "📝 Press 'i' to enter input mode, 'Esc' to exit input mode".to_string(),
                "🔧 Type 'help' for available commands".to_string(),
                "🧹 Press 'c' to clear output".to_string(),
                "❌ Press 'q' to quit".to_string(),
                "".to_string(),
            ],
            peers: HashMap::new(),
            local_stories: Vec::new(),
            received_stories: Vec::new(),
            local_peer_name: None,
            list_state: ListState::default(),
            input_mode: InputMode::Normal,
            scroll_offset: 0,
            auto_scroll: true, // Start with auto-scroll enabled
        })
    }

    pub fn cleanup(&mut self) -> Result<(), Box<dyn std::error::Error>> {
        // Terminal cleanup code that's difficult to test
        disable_raw_mode()?;
        execute!(self.terminal.backend_mut(), LeaveAlternateScreen)?;
        Ok(())
    }

    pub fn handle_event(&mut self, event: Event) -> Option<AppEvent> {
        if let Event::Key(key) = event {
            #[cfg(windows)]
            {
                if !should_process_key_event(&key) {
                    return None; // Skip duplicate event
                }
            }
            match &self.input_mode {
                InputMode::Normal => match key.code {
                    KeyCode::Char('q') => {
                        self.should_quit = true;
                        debug!("Quit command received, setting should_quit to true");
                        return Some(AppEvent::Quit);
                    }
                    KeyCode::Char('i') => {
                        self.input_mode = InputMode::Editing;
                    }
                    KeyCode::Char('c') => {
                        self.clear_output();
                    }
                    KeyCode::Up => {
                        self.scroll_up();
                    }
                    KeyCode::Down => {
                        self.scroll_down();
                    }
                    KeyCode::End => {
                        // Re-enable auto-scroll and go to bottom
                        self.auto_scroll = true;
                        // Reset scroll offset to ensure clean transition to auto-scroll
                        self.scroll_offset = 0;
                    }
                    _ => {}
                },
                InputMode::Editing => match key.code {
                    KeyCode::Enter => {
                        let input = self.input.clone();
                        self.input.clear();
                        self.input_mode = InputMode::Normal;
                        if !input.is_empty() {
                            self.add_to_log(format!("> {}", input));
                            return Some(AppEvent::Input(input));
                        }
                    }
                    KeyCode::Char(c) => {
                        if key.modifiers.contains(KeyModifiers::CONTROL) {
                            if c == 'c' {
                                self.input_mode = InputMode::Normal;
                                self.input.clear();
                            }
                        } else {
                            self.input.push(c);
                        }
                    }
                    KeyCode::Backspace => {
                        self.input.pop();
                    }
                    KeyCode::Esc => {
                        self.input_mode = InputMode::Normal;
                        self.input.clear();
                    }
                    _ => {}
                },
                InputMode::CreatingStory {
                    step,
                    partial_story,
                } => {
                    match key.code {
                        KeyCode::Esc => {
                            self.cancel_story_creation();
                        }
                        KeyCode::Enter => {
                            let input = self.input.trim().to_string();
                            self.input.clear();

                            let mut new_partial = partial_story.clone();
                            let mut next_step = None;

                            match step {
                                StoryCreationStep::Name => {
                                    if input.is_empty() {
                                        self.add_to_log(
                                            "❌ Story name cannot be empty. Please try again:"
                                                .to_string(),
                                        );
                                        return None;
                                    }
                                    new_partial.name = Some(input);
                                    next_step = Some(StoryCreationStep::Header);
                                    self.add_to_log("✅ Story name saved".to_string());
                                    self.add_to_log("📄 Enter story header:".to_string());
                                }
                                StoryCreationStep::Header => {
                                    if input.is_empty() {
                                        self.add_to_log(
                                            "❌ Story header cannot be empty. Please try again:"
                                                .to_string(),
                                        );
                                        return None;
                                    }
                                    new_partial.header = Some(input);
                                    next_step = Some(StoryCreationStep::Body);
                                    self.add_to_log("✅ Story header saved".to_string());
                                    self.add_to_log("📖 Enter story body:".to_string());
                                }
                                StoryCreationStep::Body => {
                                    if input.is_empty() {
                                        self.add_to_log(
                                            "❌ Story body cannot be empty. Please try again:"
                                                .to_string(),
                                        );
                                        return None;
                                    }
                                    new_partial.body = Some(input);
                                    next_step = Some(StoryCreationStep::Channel);
                                    self.add_to_log("✅ Story body saved".to_string());
                                    self.add_to_log(
                                        "📂 Enter channel (or press Enter for 'general'):"
                                            .to_string(),
                                    );
                                }
                                StoryCreationStep::Channel => {
                                    let channel = if input.is_empty() {
                                        "general".to_string()
                                    } else {
                                        input
                                    };
                                    new_partial.channel = Some(channel);

                                    // Story creation complete - create the command string
                                    if let (Some(name), Some(header), Some(body), Some(ch)) = (
                                        &new_partial.name,
                                        &new_partial.header,
                                        &new_partial.body,
                                        &new_partial.channel,
                                    ) {
                                        let create_command =
                                            format!("create s {}|{}|{}|{}", name, header, body, ch);
                                        self.input_mode = InputMode::Normal;
                                        self.add_to_log("✅ Story creation complete!".to_string());
                                        return Some(AppEvent::Input(create_command));
                                    }
                                }
                            }

                            // Update to next step if not complete
                            if let Some(step) = next_step {
                                self.input_mode = InputMode::CreatingStory {
                                    step,
                                    partial_story: new_partial,
                                };
                            }
                        }
                        KeyCode::Char(c) => {
                            if key.modifiers.contains(KeyModifiers::CONTROL) {
                                if c == 'c' {
                                    self.cancel_story_creation();
                                }
                            } else {
                                self.input.push(c);
                            }
                        }
                        KeyCode::Backspace => {
                            self.input.pop();
                        }
                        _ => {}
                    }
                }
            }
        }
        None
    }

    pub fn add_to_log(&mut self, message: String) {
        self.output_log.push(message);
        // Note: scroll position is handled automatically in draw() method
        // when auto_scroll is enabled, so no need to call scroll_to_bottom() here
    }

    pub fn clear_output(&mut self) {
        self.output_log.clear();
        self.scroll_offset = 0;
        self.auto_scroll = true; // Re-enable auto-scroll after clear
        self.add_to_log("🧹 Output cleared".to_string());
    }

    pub fn update_peers(&mut self, peers: HashMap<PeerId, String>) {
        self.peers = peers;
    }

    pub fn update_local_stories(&mut self, stories: Stories) {
        self.local_stories = stories;
    }

    pub fn update_received_stories(&mut self, stories: Stories) {
        self.received_stories = stories;
    }

    pub fn update_local_peer_name(&mut self, name: Option<String>) {
        self.local_peer_name = name;
    }

    pub fn handle_direct_message(&mut self, dm: DirectMessage) {
        let timestamp = std::time::SystemTime::now()
            .duration_since(std::time::UNIX_EPOCH)
            .unwrap_or_default()
            .as_secs();

        self.add_to_log(format!(
            "📨 Direct message from {} ({}): {}",
            dm.from_name, timestamp, dm.message
        ));
    }

    pub fn start_story_creation(&mut self) {
        self.input_mode = InputMode::CreatingStory {
            step: StoryCreationStep::Name,
            partial_story: PartialStory {
                name: None,
                header: None,
                body: None,
                channel: None,
            },
        };
        self.input.clear();
        self.add_to_log("📖 Starting interactive story creation...".to_string());
        self.add_to_log("📝 Enter story name (or Esc to cancel):".to_string());
    }

    pub fn cancel_story_creation(&mut self) {
        self.input_mode = InputMode::Normal;
        self.input.clear();
        self.add_to_log("❌ Story creation cancelled".to_string());
    }

    pub fn get_current_step_prompt(&self) -> String {
        match &self.input_mode {
            InputMode::CreatingStory { step, .. } => match step {
                StoryCreationStep::Name => "📝 Enter story name:".to_string(),
                StoryCreationStep::Header => "📄 Enter story header:".to_string(),
                StoryCreationStep::Body => "📖 Enter story body:".to_string(),
                StoryCreationStep::Channel => {
                    "📂 Enter channel (or press Enter for 'general'):".to_string()
                }
            },
            _ => "".to_string(),
        }
    }

    /// Calculate the current scroll position based on auto_scroll state and available height
    /// Returns the scroll offset that should be used for display
    fn calculate_current_scroll_position(&self, available_height: usize) -> usize {
        let total_lines = self.output_log.len();

        if self.auto_scroll {
            // Auto-scroll: show the bottom of the log
            if total_lines <= available_height {
                0
            } else {
                total_lines.saturating_sub(available_height)
            }
        } else {
            // Manual scroll: use the current scroll_offset, but clamp it
            if total_lines <= available_height {
                0
            } else {
                let max_scroll = total_lines.saturating_sub(available_height);
                self.scroll_offset.min(max_scroll)
            }
        }
    }

    fn scroll_up(&mut self) {
        // If auto-scroll is currently enabled, we need to transition smoothly
        // by setting scroll_offset to the current auto-scroll position first
        if self.auto_scroll {
            // Estimate available height (terminal height minus UI elements)
            // Conservative estimate: assume terminal is at least 24 lines,
            // minus 3 for status, 3 for input, 2 for borders = ~16 lines for output
            let estimated_height = 16;
            self.scroll_offset = self.calculate_current_scroll_position(estimated_height);
        }

        // Disable auto-scroll when user manually scrolls
        self.auto_scroll = false;

        // Now perform the scroll up operation
        if self.scroll_offset > 0 {
            self.scroll_offset -= 1;
        }
    }

    fn scroll_down(&mut self) {
        // If auto-scroll is currently enabled, we need to transition smoothly
        // by setting scroll_offset to the current auto-scroll position first
        if self.auto_scroll {
            // Estimate available height (terminal height minus UI elements)
            let estimated_height = 16;
            self.scroll_offset = self.calculate_current_scroll_position(estimated_height);
        }

        // Disable auto-scroll when user manually scrolls
        self.auto_scroll = false;

        // Now perform the scroll down operation
        // We'll let the draw() method handle proper clamping of the scroll_offset
        self.scroll_offset += 1;
    }

    pub fn draw(&mut self) -> Result<(), Box<dyn std::error::Error>> {
        self.terminal.draw(|f| {
            let chunks = Layout::default()
                .direction(Direction::Vertical)
                .constraints([
                    Constraint::Length(3), // Status bar
                    Constraint::Min(0),    // Main area
                    Constraint::Length(3), // Input area
                ])
                .split(f.size());

            // Status bar
            let version = env!("CARGO_PKG_VERSION");
            let status_text = if let Some(ref name) = self.local_peer_name {
                format!(
                    "P2P-Play v{} | Peer: {} | Connected: {} | Mode: {} | AUTO: {}",
                    version,
                    name,
                    self.peers.len(),
                    match self.input_mode {
                        InputMode::Normal => "Normal",
                        InputMode::Editing => "Editing",
                        InputMode::CreatingStory { .. } => "Creating Story",
                    },
                    if self.auto_scroll { "ON" } else { "OFF" }
                )
            } else {
                format!(
                    "P2P-Play v{} | No peer name set | Connected: {} | Mode: {} | AUTO: {}",
                    version,
                    self.peers.len(),
                    match self.input_mode {
                        InputMode::Normal => "Normal",
                        InputMode::Editing => "Editing",
                        InputMode::CreatingStory { .. } => "Creating Story",
                    },
                    if self.auto_scroll { "ON" } else { "OFF" }
                )
            };

            let status_bar = Paragraph::new(status_text)
                .style(Style::default().fg(Color::Yellow))
                .block(Block::default().borders(Borders::ALL).title("Status"));
            f.render_widget(status_bar, chunks[0]);

            // Main area - split into left and right
            let main_chunks = Layout::default()
                .direction(Direction::Horizontal)
                .constraints([
                    Constraint::Min(80), // Output area - minimum 80 characters
                    Constraint::Min(30), // Side panels - minimum 30 characters
                ])
                .split(chunks[1]);

            // Output log
            let actual_log_height = (main_chunks[0].height as usize).saturating_sub(2);
            let total_lines = self.output_log.len();

            // Calculate scroll position considering auto_scroll
            let scroll_offset = if self.auto_scroll {
                // Auto-scroll: show the bottom of the log
                if total_lines <= actual_log_height {
                    0
                } else {
                    total_lines.saturating_sub(actual_log_height)
                }
            } else {
                // Manual scroll: use the current scroll_offset, but clamp it
                if total_lines <= actual_log_height {
                    0
                } else {
                    let max_scroll = total_lines.saturating_sub(actual_log_height);
                    self.scroll_offset.min(max_scroll)
                }
            };

            // Calculate what portion of the log to display
            let visible_start = scroll_offset;
            let visible_end = std::cmp::min(visible_start + actual_log_height, total_lines);

            // Convert log messages to display text using explicit ratatui structures
            let lines: Vec<Line> = self.output_log[visible_start..visible_end]
                .iter()
                .map(|msg| Line::from(Span::raw(msg.clone())))
                .collect();

            let text = Text::from(lines);

            // Create title with scroll indicator
            let title = if total_lines > actual_log_height {
                format!("Output [{}/{}]", visible_start + 1, total_lines)
            } else {
                "Output".to_string()
            };

            let output = Paragraph::new(text)
                .block(Block::default().borders(Borders::ALL).title(title))
                .wrap(ratatui::widgets::Wrap { trim: false })
                .alignment(ratatui::layout::Alignment::Left);
            f.render_widget(output, main_chunks[0]);

            // Side panels - split into top and bottom
            let side_chunks = Layout::default()
                .direction(Direction::Vertical)
                .constraints([
                    Constraint::Percentage(50), // Peers
                    Constraint::Percentage(50), // Stories
                ])
                .split(main_chunks[1]);

            // Peers list
            let peer_items: Vec<ListItem> = self
                .peers
                .iter()
                .map(|(peer_id, name)| {
                    let content = if name.is_empty() {
                        format!("{}", peer_id)
                    } else {
                        format!("{} ({})", name, peer_id)
                    };
                    ListItem::new(content)
                })
                .collect();

            let peers_list = List::new(peer_items)
                .block(
                    Block::default()
                        .borders(Borders::ALL)
                        .title("Connected Peers"),
                )
                .highlight_style(Style::default().fg(Color::Yellow));
            f.render_widget(peers_list, side_chunks[0]);

            // Stories list
            let story_items: Vec<ListItem> = self
                .local_stories
                .iter()
                .chain(self.received_stories.iter())
                .map(|story| {
                    let status = if story.public { "📖" } else { "📕" };
                    ListItem::new(format!("{} [{}] {}: {}", status, story.channel, story.id, story.name))
                })
                .collect();

            let stories_list = List::new(story_items)
                .block(Block::default().borders(Borders::ALL).title("Stories"))
                .highlight_style(Style::default().fg(Color::Yellow));
            f.render_widget(stories_list, side_chunks[1]);

            // Input area
            let input_style = match self.input_mode {
                InputMode::Normal => Style::default(),
                InputMode::Editing => Style::default().fg(Color::Yellow),
                InputMode::CreatingStory { .. } => Style::default().fg(Color::Green),
            };

            let input_text = match &self.input_mode {
                InputMode::Normal => {
                    "Press 'i' to enter input mode, ↑/↓ to scroll, 'End' to enable auto-scroll, 'c' to clear output, 'q' to quit"
                        .to_string()
                }
                InputMode::Editing => format!("Command: {}", self.input),
                InputMode::CreatingStory { step, .. } => {
                    let prompt = match step {
                        StoryCreationStep::Name => "📝 Story Name",
                        StoryCreationStep::Header => "📄 Story Header", 
                        StoryCreationStep::Body => "📖 Story Body",
                        StoryCreationStep::Channel => "📂 Channel (Enter for 'general')",
                    };
                    format!("{}: {}", prompt, self.input)
                }
            };

            let input = Paragraph::new(input_text)
                .style(input_style)
                .block(Block::default().borders(Borders::ALL).title("Input"));
            f.render_widget(input, chunks[2]);

            // Set cursor position if in editing mode or creating story
            match &self.input_mode {
                InputMode::Editing => {
                    f.set_cursor(
                        chunks[2].x + self.input.len() as u16 + 10, // 10 is for "Command: "
                        chunks[2].y + 1,
                    );
                }
                InputMode::CreatingStory { step, .. } => {
                    // Use display width constants instead of .len() to handle emoji widths correctly
                    let prefix_len = match step {
                        StoryCreationStep::Name => 15,        // "📝 Story Name: " display width
                        StoryCreationStep::Header => 17,      // "📄 Story Header: " display width
                        StoryCreationStep::Body => 14,        // "📖 Story Body: " display width
                        StoryCreationStep::Channel => 34,     // "📂 Channel (Enter for 'general'): " display width
                    };
                    f.set_cursor(
                        chunks[2].x + self.input.len() as u16 + prefix_len as u16 + 1,
                        chunks[2].y + 1,
                    );
                }
                _ => {}
            }
        })?;

        Ok(())
    }
}

/// Event handler for UI events
pub async fn handle_ui_events(
    app: &mut App,
    ui_sender: mpsc::UnboundedSender<AppEvent>,
) -> Result<(), Box<dyn std::error::Error>> {
    #[cfg(windows)]
    let poll_timeout = std::time::Duration::from_millis(80); // Slower polling on Windows

    #[cfg(not(windows))]
    let poll_timeout = std::time::Duration::from_millis(16); // Keep fast polling on Unix    

    if event::poll(poll_timeout)? {
        if let Some(app_event) = app.handle_event(event::read()?) {
            ui_sender.send(app_event)?;
        }
    }
    Ok(())
<<<<<<< HEAD
=======
}

#[cfg(test)]
mod tests {
    use super::*;
    use libp2p::PeerId;
    use std::collections::HashMap;

    #[test]
    fn test_app_creation() {
        // We can't test the full app creation due to terminal requirements
        // but we can test the data structures
        let mut peers = HashMap::new();
        let peer_id = PeerId::random();
        peers.insert(peer_id, "test_peer".to_string());

        // Test that the data structures work as expected
        assert_eq!(peers.len(), 1);
        assert_eq!(peers.get(&peer_id), Some(&"test_peer".to_string()));
    }

    #[test]
    fn test_input_mode() {
        let normal_mode = InputMode::Normal;
        let editing_mode = InputMode::Editing;

        assert_eq!(normal_mode, InputMode::Normal);
        assert_eq!(editing_mode, InputMode::Editing);
        assert_ne!(normal_mode, editing_mode);
    }

    #[test]
    fn test_app_event_variants() {
        let events = vec![
            AppEvent::Input("test".to_string()),
            AppEvent::Quit,
            AppEvent::Log("test log".to_string()),
            AppEvent::PeerUpdate(HashMap::new()),
            AppEvent::StoriesUpdate(Vec::new()),
            AppEvent::ReceivedStoriesUpdate(Vec::new()),
            AppEvent::PeerNameUpdate(None),
        ];

        // Test that we can create all event variants
        assert_eq!(events.len(), 7);
    }

    #[test]
    fn test_story_creation_states() {
        // Test story creation step enumeration
        let steps = [
            StoryCreationStep::Name,
            StoryCreationStep::Header,
            StoryCreationStep::Body,
            StoryCreationStep::Channel,
        ];
        assert_eq!(steps.len(), 4);

        // Test partial story creation
        let partial = PartialStory {
            name: Some("Test Story".to_string()),
            header: Some("Test Header".to_string()),
            body: None,
            channel: None,
        };
        assert_eq!(partial.name, Some("Test Story".to_string()));
        assert_eq!(partial.header, Some("Test Header".to_string()));
        assert!(partial.body.is_none());
        assert!(partial.channel.is_none());
    }

    #[test]
    fn test_input_mode_story_creation() {
        let normal_mode = InputMode::Normal;
        let editing_mode = InputMode::Editing;
        let creating_mode = InputMode::CreatingStory {
            step: StoryCreationStep::Name,
            partial_story: PartialStory {
                name: None,
                header: None,
                body: None,
                channel: None,
            },
        };

        assert_eq!(normal_mode, InputMode::Normal);
        assert_eq!(editing_mode, InputMode::Editing);
        assert_ne!(normal_mode, creating_mode);
        assert_ne!(editing_mode, creating_mode);

        // Test that story creation mode holds the right data
        if let InputMode::CreatingStory {
            step,
            partial_story,
        } = creating_mode
        {
            assert_eq!(step, StoryCreationStep::Name);
            assert!(partial_story.name.is_none());
        } else {
            panic!("Expected CreatingStory mode");
        }
    }

    #[test]
    fn test_direct_message_handling() {
        // Test DirectMessage creation with mock data
        let dm = DirectMessage {
            from_peer_id: "peer123".to_string(),
            from_name: "Alice".to_string(),
            to_name: "Bob".to_string(),
            message: "Hello Bob!".to_string(),
            timestamp: 1234567890,
        };

        assert_eq!(dm.from_name, "Alice");
        assert_eq!(dm.message, "Hello Bob!");
    }

    #[test]
    fn test_story_formatting() {
        use crate::types::Story;

        let story = Story {
            id: 1,
            name: "Test Story".to_string(),
            header: "Test Header".to_string(),
            body: "Test Body".to_string(),
            public: true,
            channel: "general".to_string(),
            created_at: 1234567890,
        };

        let status = if story.public { "📖" } else { "📕" };
        let formatted = format!("{} [{}] {}: {}", status, story.channel, story.id, story.name);

        assert_eq!(formatted, "📖 [general] 1: Test Story");
    }

    #[test]
    fn test_version_display_in_status_bar() {
        // Test that the version is properly included in status bar text
        let version = env!("CARGO_PKG_VERSION");

        // Test status bar with peer name
        let status_with_peer = format!(
            "P2P-Play v{} | Peer: {} | Connected: {} | Mode: {}",
            version, "TestPeer", 2, "Normal"
        );
        assert!(status_with_peer.contains("P2P-Play v"));
        assert!(status_with_peer.contains(version));

        // Test status bar without peer name
        let status_without_peer = format!(
            "P2P-Play v{} | No peer name set | Connected: {} | Mode: {}",
            version, 0, "Editing"
        );
        assert!(status_without_peer.contains("P2P-Play v"));
        assert!(status_without_peer.contains(version));
    }

    #[test]
    fn test_clear_output_functionality() {
        // Create a mock app structure for testing clear output
        let mut mock_app = MockApp {
            output_log: vec![
                "Initial message 1".to_string(),
                "Initial message 2".to_string(),
                "Initial message 3".to_string(),
            ],
            scroll_offset: 2,
        };

        // Verify initial state
        assert_eq!(mock_app.output_log.len(), 3);
        assert_eq!(mock_app.scroll_offset, 2);

        // Test clear output
        mock_app.clear_output();

        // Should have only the "Output cleared" message
        assert_eq!(mock_app.output_log.len(), 1);
        assert_eq!(mock_app.output_log[0], "🧹 Output cleared");
        assert_eq!(mock_app.scroll_offset, 0);
    }

    #[test]
    fn test_clear_output_when_empty() {
        // Test clearing when output log is empty
        let mut mock_app = MockApp {
            output_log: vec![],
            scroll_offset: 0,
        };

        mock_app.clear_output();

        // Should have only the "Output cleared" message
        assert_eq!(mock_app.output_log.len(), 1);
        assert_eq!(mock_app.output_log[0], "🧹 Output cleared");
        assert_eq!(mock_app.scroll_offset, 0);
    }

    #[test]
    fn test_auto_scroll_functionality() {
        // Create a mock app structure for testing auto-scroll
        let mut mock_app = MockAppWithAutoScroll {
            output_log: vec![
                "Initial message 1".to_string(),
                "Initial message 2".to_string(),
            ],
            scroll_offset: 0,
            auto_scroll: true,
        };

        // Test initial state
        assert_eq!(mock_app.output_log.len(), 2);
        assert_eq!(mock_app.scroll_offset, 0);
        assert!(mock_app.auto_scroll);

        // Test adding a message with auto-scroll enabled
        mock_app.add_to_log("New message 1".to_string());
        assert_eq!(mock_app.output_log.len(), 3);
        // Note: scroll position is now handled in draw() method, not in add_to_log()

        // Test manual scroll disables auto-scroll
        mock_app.scroll_up();
        assert!(!mock_app.auto_scroll);

        // Test adding message with auto-scroll disabled
        mock_app.add_to_log("New message 2".to_string());
        assert_eq!(mock_app.output_log.len(), 4);
        // Scroll position doesn't change since it's handled in draw()

        // Test re-enabling auto-scroll
        mock_app.auto_scroll = true;
        mock_app.add_to_log("New message 3".to_string());
        assert_eq!(mock_app.output_log.len(), 5);
        // Auto-scroll positioning happens in draw() method
    }

    #[test]
    fn test_auto_scroll_status_display() {
        // Test that auto-scroll status is properly displayed
        let mut mock_app = MockAppWithAutoScroll {
            output_log: vec!["Test".to_string()],
            scroll_offset: 0,
            auto_scroll: true,
        };

        assert!(mock_app.auto_scroll);

        mock_app.scroll_up();
        assert!(!mock_app.auto_scroll);
    }

    // Mock App structure for testing since we can't create a full App with terminal
    struct MockApp {
        output_log: Vec<String>,
        scroll_offset: usize,
    }

    impl MockApp {
        fn clear_output(&mut self) {
            self.output_log.clear();
            self.scroll_offset = 0;
            self.add_to_log("🧹 Output cleared".to_string());
        }

        fn add_to_log(&mut self, message: String) {
            self.output_log.push(message);
            // Preserve scroll_offset = 0 if the log was cleared
            if self.output_log.len() == 1 && self.output_log[0] == "🧹 Output cleared" {
                self.scroll_offset = 0;
            } else {
                self.scroll_offset = self.output_log.len().saturating_sub(1);
            }
        }
    }

    // Mock App structure for testing auto-scroll functionality
    struct MockAppWithAutoScroll {
        output_log: Vec<String>,
        scroll_offset: usize,
        auto_scroll: bool,
    }

    impl MockAppWithAutoScroll {
        fn add_to_log(&mut self, message: String) {
            self.output_log.push(message);
            // Note: In the real implementation, scroll position is handled in draw() method
            // For testing, we don't simulate the auto-scroll here since it's handled elsewhere
        }

        fn scroll_up(&mut self) {
            // Always disable auto-scroll when user manually scrolls, even if at top
            self.auto_scroll = false;
            if self.scroll_offset > 0 {
                self.scroll_offset -= 1;
            }
        }
    }
>>>>>>> b08fdbf4
}<|MERGE_RESOLUTION|>--- conflicted
+++ resolved
@@ -671,307 +671,4 @@
         }
     }
     Ok(())
-<<<<<<< HEAD
-=======
-}
-
-#[cfg(test)]
-mod tests {
-    use super::*;
-    use libp2p::PeerId;
-    use std::collections::HashMap;
-
-    #[test]
-    fn test_app_creation() {
-        // We can't test the full app creation due to terminal requirements
-        // but we can test the data structures
-        let mut peers = HashMap::new();
-        let peer_id = PeerId::random();
-        peers.insert(peer_id, "test_peer".to_string());
-
-        // Test that the data structures work as expected
-        assert_eq!(peers.len(), 1);
-        assert_eq!(peers.get(&peer_id), Some(&"test_peer".to_string()));
-    }
-
-    #[test]
-    fn test_input_mode() {
-        let normal_mode = InputMode::Normal;
-        let editing_mode = InputMode::Editing;
-
-        assert_eq!(normal_mode, InputMode::Normal);
-        assert_eq!(editing_mode, InputMode::Editing);
-        assert_ne!(normal_mode, editing_mode);
-    }
-
-    #[test]
-    fn test_app_event_variants() {
-        let events = vec![
-            AppEvent::Input("test".to_string()),
-            AppEvent::Quit,
-            AppEvent::Log("test log".to_string()),
-            AppEvent::PeerUpdate(HashMap::new()),
-            AppEvent::StoriesUpdate(Vec::new()),
-            AppEvent::ReceivedStoriesUpdate(Vec::new()),
-            AppEvent::PeerNameUpdate(None),
-        ];
-
-        // Test that we can create all event variants
-        assert_eq!(events.len(), 7);
-    }
-
-    #[test]
-    fn test_story_creation_states() {
-        // Test story creation step enumeration
-        let steps = [
-            StoryCreationStep::Name,
-            StoryCreationStep::Header,
-            StoryCreationStep::Body,
-            StoryCreationStep::Channel,
-        ];
-        assert_eq!(steps.len(), 4);
-
-        // Test partial story creation
-        let partial = PartialStory {
-            name: Some("Test Story".to_string()),
-            header: Some("Test Header".to_string()),
-            body: None,
-            channel: None,
-        };
-        assert_eq!(partial.name, Some("Test Story".to_string()));
-        assert_eq!(partial.header, Some("Test Header".to_string()));
-        assert!(partial.body.is_none());
-        assert!(partial.channel.is_none());
-    }
-
-    #[test]
-    fn test_input_mode_story_creation() {
-        let normal_mode = InputMode::Normal;
-        let editing_mode = InputMode::Editing;
-        let creating_mode = InputMode::CreatingStory {
-            step: StoryCreationStep::Name,
-            partial_story: PartialStory {
-                name: None,
-                header: None,
-                body: None,
-                channel: None,
-            },
-        };
-
-        assert_eq!(normal_mode, InputMode::Normal);
-        assert_eq!(editing_mode, InputMode::Editing);
-        assert_ne!(normal_mode, creating_mode);
-        assert_ne!(editing_mode, creating_mode);
-
-        // Test that story creation mode holds the right data
-        if let InputMode::CreatingStory {
-            step,
-            partial_story,
-        } = creating_mode
-        {
-            assert_eq!(step, StoryCreationStep::Name);
-            assert!(partial_story.name.is_none());
-        } else {
-            panic!("Expected CreatingStory mode");
-        }
-    }
-
-    #[test]
-    fn test_direct_message_handling() {
-        // Test DirectMessage creation with mock data
-        let dm = DirectMessage {
-            from_peer_id: "peer123".to_string(),
-            from_name: "Alice".to_string(),
-            to_name: "Bob".to_string(),
-            message: "Hello Bob!".to_string(),
-            timestamp: 1234567890,
-        };
-
-        assert_eq!(dm.from_name, "Alice");
-        assert_eq!(dm.message, "Hello Bob!");
-    }
-
-    #[test]
-    fn test_story_formatting() {
-        use crate::types::Story;
-
-        let story = Story {
-            id: 1,
-            name: "Test Story".to_string(),
-            header: "Test Header".to_string(),
-            body: "Test Body".to_string(),
-            public: true,
-            channel: "general".to_string(),
-            created_at: 1234567890,
-        };
-
-        let status = if story.public { "📖" } else { "📕" };
-        let formatted = format!("{} [{}] {}: {}", status, story.channel, story.id, story.name);
-
-        assert_eq!(formatted, "📖 [general] 1: Test Story");
-    }
-
-    #[test]
-    fn test_version_display_in_status_bar() {
-        // Test that the version is properly included in status bar text
-        let version = env!("CARGO_PKG_VERSION");
-
-        // Test status bar with peer name
-        let status_with_peer = format!(
-            "P2P-Play v{} | Peer: {} | Connected: {} | Mode: {}",
-            version, "TestPeer", 2, "Normal"
-        );
-        assert!(status_with_peer.contains("P2P-Play v"));
-        assert!(status_with_peer.contains(version));
-
-        // Test status bar without peer name
-        let status_without_peer = format!(
-            "P2P-Play v{} | No peer name set | Connected: {} | Mode: {}",
-            version, 0, "Editing"
-        );
-        assert!(status_without_peer.contains("P2P-Play v"));
-        assert!(status_without_peer.contains(version));
-    }
-
-    #[test]
-    fn test_clear_output_functionality() {
-        // Create a mock app structure for testing clear output
-        let mut mock_app = MockApp {
-            output_log: vec![
-                "Initial message 1".to_string(),
-                "Initial message 2".to_string(),
-                "Initial message 3".to_string(),
-            ],
-            scroll_offset: 2,
-        };
-
-        // Verify initial state
-        assert_eq!(mock_app.output_log.len(), 3);
-        assert_eq!(mock_app.scroll_offset, 2);
-
-        // Test clear output
-        mock_app.clear_output();
-
-        // Should have only the "Output cleared" message
-        assert_eq!(mock_app.output_log.len(), 1);
-        assert_eq!(mock_app.output_log[0], "🧹 Output cleared");
-        assert_eq!(mock_app.scroll_offset, 0);
-    }
-
-    #[test]
-    fn test_clear_output_when_empty() {
-        // Test clearing when output log is empty
-        let mut mock_app = MockApp {
-            output_log: vec![],
-            scroll_offset: 0,
-        };
-
-        mock_app.clear_output();
-
-        // Should have only the "Output cleared" message
-        assert_eq!(mock_app.output_log.len(), 1);
-        assert_eq!(mock_app.output_log[0], "🧹 Output cleared");
-        assert_eq!(mock_app.scroll_offset, 0);
-    }
-
-    #[test]
-    fn test_auto_scroll_functionality() {
-        // Create a mock app structure for testing auto-scroll
-        let mut mock_app = MockAppWithAutoScroll {
-            output_log: vec![
-                "Initial message 1".to_string(),
-                "Initial message 2".to_string(),
-            ],
-            scroll_offset: 0,
-            auto_scroll: true,
-        };
-
-        // Test initial state
-        assert_eq!(mock_app.output_log.len(), 2);
-        assert_eq!(mock_app.scroll_offset, 0);
-        assert!(mock_app.auto_scroll);
-
-        // Test adding a message with auto-scroll enabled
-        mock_app.add_to_log("New message 1".to_string());
-        assert_eq!(mock_app.output_log.len(), 3);
-        // Note: scroll position is now handled in draw() method, not in add_to_log()
-
-        // Test manual scroll disables auto-scroll
-        mock_app.scroll_up();
-        assert!(!mock_app.auto_scroll);
-
-        // Test adding message with auto-scroll disabled
-        mock_app.add_to_log("New message 2".to_string());
-        assert_eq!(mock_app.output_log.len(), 4);
-        // Scroll position doesn't change since it's handled in draw()
-
-        // Test re-enabling auto-scroll
-        mock_app.auto_scroll = true;
-        mock_app.add_to_log("New message 3".to_string());
-        assert_eq!(mock_app.output_log.len(), 5);
-        // Auto-scroll positioning happens in draw() method
-    }
-
-    #[test]
-    fn test_auto_scroll_status_display() {
-        // Test that auto-scroll status is properly displayed
-        let mut mock_app = MockAppWithAutoScroll {
-            output_log: vec!["Test".to_string()],
-            scroll_offset: 0,
-            auto_scroll: true,
-        };
-
-        assert!(mock_app.auto_scroll);
-
-        mock_app.scroll_up();
-        assert!(!mock_app.auto_scroll);
-    }
-
-    // Mock App structure for testing since we can't create a full App with terminal
-    struct MockApp {
-        output_log: Vec<String>,
-        scroll_offset: usize,
-    }
-
-    impl MockApp {
-        fn clear_output(&mut self) {
-            self.output_log.clear();
-            self.scroll_offset = 0;
-            self.add_to_log("🧹 Output cleared".to_string());
-        }
-
-        fn add_to_log(&mut self, message: String) {
-            self.output_log.push(message);
-            // Preserve scroll_offset = 0 if the log was cleared
-            if self.output_log.len() == 1 && self.output_log[0] == "🧹 Output cleared" {
-                self.scroll_offset = 0;
-            } else {
-                self.scroll_offset = self.output_log.len().saturating_sub(1);
-            }
-        }
-    }
-
-    // Mock App structure for testing auto-scroll functionality
-    struct MockAppWithAutoScroll {
-        output_log: Vec<String>,
-        scroll_offset: usize,
-        auto_scroll: bool,
-    }
-
-    impl MockAppWithAutoScroll {
-        fn add_to_log(&mut self, message: String) {
-            self.output_log.push(message);
-            // Note: In the real implementation, scroll position is handled in draw() method
-            // For testing, we don't simulate the auto-scroll here since it's handled elsewhere
-        }
-
-        fn scroll_up(&mut self) {
-            // Always disable auto-scroll when user manually scrolls, even if at top
-            self.auto_scroll = false;
-            if self.scroll_offset > 0 {
-                self.scroll_offset -= 1;
-            }
-        }
-    }
->>>>>>> b08fdbf4
 }