--- conflicted
+++ resolved
@@ -81,12 +81,12 @@
     pub bootstrap_timeout_ms: u64,
 }
 
-<<<<<<< HEAD
 /// Configuration for network connectivity settings
 #[derive(Debug, Clone, serde::Serialize, serde::Deserialize)]
 pub struct NetworkConfig {
     pub connection_maintenance_interval_seconds: u64,
-=======
+}
+
 /// Configuration for ping keep-alive settings
 #[derive(Debug, Serialize, Deserialize, PartialEq, Clone)]
 pub struct PingConfig {
@@ -94,7 +94,6 @@
     pub interval_secs: u64,
     /// Timeout for ping responses in seconds (default: 20)  
     pub timeout_secs: u64,
->>>>>>> 226966f4
 }
 
 /// Configuration for direct message retry logic
