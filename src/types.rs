use crate::network::{DirectMessageRequest, DirectMessageResponse};
use libp2p::floodsub::Event;
use libp2p::{mdns, ping, request_response, kad};
use serde::{Deserialize, Serialize};

pub type Stories = Vec<Story>;

#[derive(Debug, Serialize, Deserialize, Clone, PartialEq)]
pub struct Story {
    pub id: usize,
    pub name: String,
    pub header: String,
    pub body: String,
    pub public: bool,
    pub channel: String,
}

#[derive(Debug, Serialize, Deserialize, PartialEq)]
pub enum ListMode {
    ALL,
    One(String),
}

#[derive(Debug, Serialize, Deserialize, PartialEq)]
pub struct ListRequest {
    pub mode: ListMode,
}

#[derive(Debug, Serialize, Deserialize, PartialEq)]
pub struct ListResponse {
    pub mode: ListMode,
    pub data: Stories,
    pub receiver: String,
}

#[derive(Debug, Serialize, Deserialize, PartialEq)]
pub struct PublishedStory {
    pub story: Story,
    pub publisher: String,
}

#[derive(Debug, Serialize, Deserialize, PartialEq)]
pub struct PeerName {
    pub peer_id: String,
    pub name: String,
}

#[derive(Debug, Serialize, Deserialize, PartialEq, Clone)]
pub struct DirectMessage {
    pub from_peer_id: String,
    pub from_name: String,
    pub to_name: String,
    pub message: String,
    pub timestamp: u64,
}

#[derive(Debug, Serialize, Deserialize, PartialEq, Clone)]
pub struct NodeDescriptionRequest {
    pub from_peer_id: String,
    pub from_name: String,
    pub timestamp: u64,
}

#[derive(Debug, Serialize, Deserialize, PartialEq, Clone)]
pub struct NodeDescriptionResponse {
    pub description: Option<String>,
    pub from_peer_id: String,
    pub from_name: String,
    pub timestamp: u64,
}

#[derive(Debug, Serialize, Deserialize, PartialEq, Clone)]
pub struct Channel {
    pub name: String,
    pub description: String,
    pub created_by: String,
    pub created_at: u64,
}

#[derive(Debug, Serialize, Deserialize, PartialEq, Clone)]
pub struct ChannelSubscription {
    pub peer_id: String,
    pub channel_name: String,
    pub subscribed_at: u64,
}

pub type Channels = Vec<Channel>;
pub type ChannelSubscriptions = Vec<ChannelSubscription>;

#[derive(Debug, PartialEq)]
pub enum ActionResult {
    RefreshStories,
    StartStoryCreation,
}

pub enum EventType {
    Response(ListResponse),
    Input(String),
    FloodsubEvent(Event),
    MdnsEvent(mdns::Event),
    PingEvent(ping::Event),
    RequestResponseEvent(request_response::Event<DirectMessageRequest, DirectMessageResponse>),
    KadEvent(kad::Event),
    PublishStory(Story),
    PeerName(PeerName),
    DirectMessage(DirectMessage),
    Channel(Channel),
    ChannelSubscription(ChannelSubscription),
}

impl Story {
    pub fn new(id: usize, name: String, header: String, body: String, public: bool) -> Self {
        Self {
            id,
            name,
            header,
            body,
            public,
            channel: "general".to_string(),
        }
    }

    pub fn new_with_channel(
        id: usize,
        name: String,
        header: String,
        body: String,
        public: bool,
        channel: String,
    ) -> Self {
        Self {
            id,
            name,
            header,
            body,
            public,
            channel,
        }
    }

    pub fn is_public(&self) -> bool {
        self.public
    }

    pub fn set_public(&mut self, public: bool) {
        self.public = public;
    }
}

impl ListRequest {
    pub fn new_all() -> Self {
        Self {
            mode: ListMode::ALL,
        }
    }

    pub fn new_one(peer_id: String) -> Self {
        Self {
            mode: ListMode::One(peer_id),
        }
    }
}

impl ListResponse {
    pub fn new(mode: ListMode, receiver: String, data: Stories) -> Self {
        Self {
            mode,
            receiver,
            data,
        }
    }
}

impl PublishedStory {
    pub fn new(story: Story, publisher: String) -> Self {
        Self { story, publisher }
    }
}

impl PeerName {
    pub fn new(peer_id: String, name: String) -> Self {
        Self { peer_id, name }
    }
}

impl DirectMessage {
    pub fn new(from_peer_id: String, from_name: String, to_name: String, message: String) -> Self {
        let timestamp = std::time::SystemTime::now()
            .duration_since(std::time::UNIX_EPOCH)
            .unwrap_or_default()
            .as_secs();

        Self {
            from_peer_id,
            from_name,
            to_name,
            message,
            timestamp,
        }
    }
}

impl NodeDescriptionRequest {
    pub fn new(from_peer_id: String, from_name: String) -> Self {
        let timestamp = std::time::SystemTime::now()
            .duration_since(std::time::UNIX_EPOCH)
            .unwrap_or_default()
            .as_secs();

        Self {
            from_peer_id,
            from_name,
            timestamp,
        }
    }
}

impl NodeDescriptionResponse {
    pub fn new(description: Option<String>, from_peer_id: String, from_name: String) -> Self {
        let timestamp = std::time::SystemTime::now()
            .duration_since(std::time::UNIX_EPOCH)
            .unwrap_or_default()
            .as_secs();

        Self {
            description,
            from_peer_id,
            from_name,
            timestamp,
        }
    }
}

impl Channel {
    pub fn new(name: String, description: String, created_by: String) -> Self {
        let created_at = std::time::SystemTime::now()
            .duration_since(std::time::UNIX_EPOCH)
            .unwrap_or_default()
            .as_secs();

        Self {
            name,
            description,
            created_by,
            created_at,
        }
    }
}

impl ChannelSubscription {
    pub fn new(peer_id: String, channel_name: String) -> Self {
        let subscribed_at = std::time::SystemTime::now()
            .duration_since(std::time::UNIX_EPOCH)
            .unwrap_or_default()
            .as_secs();

        Self {
            peer_id,
            channel_name,
            subscribed_at,
        }
    }
}

#[cfg(test)]
mod tests {
    use super::*;

    #[test]
    fn test_story_creation() {
        let story = Story::new(
            1,
            "Test Story".to_string(),
            "Test Header".to_string(),
            "Test Body".to_string(),
            false,
        );

        assert_eq!(story.id, 1);
        assert_eq!(story.name, "Test Story");
        assert_eq!(story.header, "Test Header");
        assert_eq!(story.body, "Test Body");
        assert!(!story.is_public());
    }

    #[test]
    fn test_story_publicity() {
        let mut story = Story::new(
            1,
            "Test".to_string(),
            "Header".to_string(),
            "Body".to_string(),
            false,
        );

        assert!(!story.is_public());
        story.set_public(true);
        assert!(story.is_public());
    }

    #[test]
    fn test_story_serialization() {
        let story = Story::new(
            42,
            "Serialization Test".to_string(),
            "JSON Header".to_string(),
            "JSON Body".to_string(),
            true,
        );

        let json = serde_json::to_string(&story).unwrap();
        let deserialized: Story = serde_json::from_str(&json).unwrap();

        assert_eq!(story, deserialized);
    }

    #[test]
    fn test_list_request_creation() {
        let req_all = ListRequest::new_all();
        assert_eq!(req_all.mode, ListMode::ALL);

        let peer_id = "12D3KooWTest".to_string();
        let req_one = ListRequest::new_one(peer_id.clone());
        assert_eq!(req_one.mode, ListMode::One(peer_id));
    }

    #[test]
    fn test_list_response_creation() {
        let story = Story::new(
            1,
            "Test".to_string(),
            "H".to_string(),
            "B".to_string(),
            true,
        );
        let stories = vec![story];

        let response = ListResponse::new(ListMode::ALL, "receiver123".to_string(), stories.clone());

        assert_eq!(response.mode, ListMode::ALL);
        assert_eq!(response.receiver, "receiver123");
        assert_eq!(response.data, stories);
    }

    #[test]
    fn test_published_story_creation() {
        let story = Story::new(
            1,
            "Pub".to_string(),
            "Header".to_string(),
            "Body".to_string(),
            true,
        );
        let publisher = "publisher123".to_string();

        let published = PublishedStory::new(story.clone(), publisher.clone());

        assert_eq!(published.story, story);
        assert_eq!(published.publisher, publisher);
    }

    #[test]
    fn test_list_request_serialization() {
        let req = ListRequest::new_all();
        let json = serde_json::to_string(&req).unwrap();
        let deserialized: ListRequest = serde_json::from_str(&json).unwrap();
        assert_eq!(req, deserialized);
    }

    #[test]
    fn test_list_response_serialization() {
        let story = Story::new(
            1,
            "Test".to_string(),
            "H".to_string(),
            "B".to_string(),
            true,
        );
        let response = ListResponse::new(ListMode::ALL, "test_receiver".to_string(), vec![story]);

        let json = serde_json::to_string(&response).unwrap();
        let deserialized: ListResponse = serde_json::from_str(&json).unwrap();
        assert_eq!(response, deserialized);
    }

    #[test]
    fn test_published_story_serialization() {
        let story = Story::new(
            1,
            "Test".to_string(),
            "H".to_string(),
            "B".to_string(),
            true,
        );
        let published = PublishedStory::new(story, "publisher".to_string());

        let json = serde_json::to_string(&published).unwrap();
        let deserialized: PublishedStory = serde_json::from_str(&json).unwrap();
        assert_eq!(published, deserialized);
    }

    #[test]
    fn test_peer_name_creation() {
        let peer_name = PeerName::new("12D3KooWTest".to_string(), "Alice".to_string());
        assert_eq!(peer_name.peer_id, "12D3KooWTest");
        assert_eq!(peer_name.name, "Alice");
    }

    #[test]
    fn test_peer_name_serialization() {
        let peer_name = PeerName::new("12D3KooWTest".to_string(), "Bob".to_string());

        let json = serde_json::to_string(&peer_name).unwrap();
        let deserialized: PeerName = serde_json::from_str(&json).unwrap();
        assert_eq!(peer_name, deserialized);
    }

    #[test]
    fn test_story_equality() {
        let story1 = Story::new(
            1,
            "Test".to_string(),
            "Header".to_string(),
            "Body".to_string(),
            true,
        );
        let story2 = Story::new(
            1,
            "Test".to_string(),
            "Header".to_string(),
            "Body".to_string(),
            true,
        );
        let story3 = Story::new(
            2,
            "Test".to_string(),
            "Header".to_string(),
            "Body".to_string(),
            true,
        );

        assert_eq!(story1, story2);
        assert_ne!(story1, story3);
    }

    #[test]
    fn test_peer_name_equality() {
        let peer1 = PeerName::new("peer1".to_string(), "Alice".to_string());
        let peer2 = PeerName::new("peer1".to_string(), "Alice".to_string());
        let peer3 = PeerName::new("peer2".to_string(), "Alice".to_string());

        assert_eq!(peer1, peer2);
        assert_ne!(peer1, peer3);
    }

    #[test]
    fn test_list_mode_equality() {
        let mode1 = ListMode::ALL;
        let mode2 = ListMode::ALL;
        let mode3 = ListMode::One("peer123".to_string());
        let mode4 = ListMode::One("peer123".to_string());
        let mode5 = ListMode::One("peer456".to_string());

        assert_eq!(mode1, mode2);
        assert_eq!(mode3, mode4);
        assert_ne!(mode1, mode3);
        assert_ne!(mode3, mode5);
    }

    #[test]
    fn test_published_story_fields() {
        let story = Story::new(
            1,
            "Test".to_string(),
            "Header".to_string(),
            "Body".to_string(),
            true,
        );
        let published = PublishedStory::new(story.clone(), "publisher123".to_string());

        assert_eq!(published.story, story);
        assert_eq!(published.publisher, "publisher123");
    }

    #[test]
    fn test_list_response_fields() {
        let stories = vec![
            Story::new(
                1,
                "Story1".to_string(),
                "H1".to_string(),
                "B1".to_string(),
                true,
            ),
            Story::new(
                2,
                "Story2".to_string(),
                "H2".to_string(),
                "B2".to_string(),
                true,
            ),
        ];
        let response = ListResponse::new(ListMode::ALL, "receiver".to_string(), stories.clone());

        assert_eq!(response.mode, ListMode::ALL);
        assert_eq!(response.receiver, "receiver");
        assert_eq!(response.data, stories);
    }

    #[test]
    fn test_empty_story_collections() {
        let empty_stories: Stories = vec![];
        let response =
            ListResponse::new(ListMode::ALL, "receiver".to_string(), empty_stories.clone());

        assert_eq!(response.data.len(), 0);
        assert!(response.data.is_empty());
    }

    #[test]
    fn test_story_with_empty_strings() {
        let story = Story::new(0, "".to_string(), "".to_string(), "".to_string(), false);

        assert_eq!(story.id, 0);
        assert_eq!(story.name, "");
        assert_eq!(story.header, "");
        assert_eq!(story.body, "");
        assert!(!story.public);
    }

    #[test]
    fn test_story_with_large_id() {
        let large_id = usize::MAX;
        let story = Story::new(
            large_id,
            "Test".to_string(),
            "Header".to_string(),
            "Body".to_string(),
            true,
        );

        assert_eq!(story.id, large_id);
    }

    #[test]
    fn test_story_clone() {
        let story1 = Story::new(
            1,
            "Test".to_string(),
            "Header".to_string(),
            "Body".to_string(),
            true,
        );
        let story2 = story1.clone();

        assert_eq!(story1, story2);
        // Ensure they are separate instances
        assert_eq!(story1.id, story2.id);
        assert_eq!(story1.name, story2.name);
    }

    #[test]
    fn test_direct_message_creation() {
        let dm = DirectMessage::new(
            "peer123".to_string(),
            "Alice".to_string(),
            "Bob".to_string(),
            "Hello Bob!".to_string(),
        );

        assert_eq!(dm.from_peer_id, "peer123");
        assert_eq!(dm.from_name, "Alice");
        assert_eq!(dm.to_name, "Bob");
        assert_eq!(dm.message, "Hello Bob!");
        assert!(dm.timestamp > 0);
    }

    #[test]
    fn test_direct_message_serialization() {
        let dm = DirectMessage::new(
            "peer456".to_string(),
            "Charlie".to_string(),
            "David".to_string(),
            "Test message with special chars: 🌍!".to_string(),
        );

        let json = serde_json::to_string(&dm).unwrap();
        let deserialized: DirectMessage = serde_json::from_str(&json).unwrap();

        assert_eq!(dm, deserialized);
    }

    #[test]
    fn test_direct_message_equality() {
        let dm1 = DirectMessage {
            from_peer_id: "peer1".to_string(),
            from_name: "Alice".to_string(),
            to_name: "Bob".to_string(),
            message: "Hello".to_string(),
            timestamp: 1234567890,
        };
        let dm2 = DirectMessage {
            from_peer_id: "peer1".to_string(),
            from_name: "Alice".to_string(),
            to_name: "Bob".to_string(),
            message: "Hello".to_string(),
            timestamp: 1234567890,
        };
        let dm3 = DirectMessage {
            from_peer_id: "peer1".to_string(),
            from_name: "Alice".to_string(),
            to_name: "Bob".to_string(),
            message: "Different message".to_string(),
            timestamp: 1234567890,
        };

        assert_eq!(dm1, dm2);
        assert_ne!(dm1, dm3);
    }

    #[test]
<<<<<<< HEAD
    fn test_node_description_request_creation() {
        let req = NodeDescriptionRequest::new(
            "peer123".to_string(),
            "Alice".to_string(),
        );

        assert_eq!(req.from_peer_id, "peer123");
        assert_eq!(req.from_name, "Alice");
        assert!(req.timestamp > 0);
    }

    #[test]
    fn test_node_description_response_creation() {
        let desc = Some("This is my node description".to_string());
        let resp = NodeDescriptionResponse::new(
            desc.clone(),
            "peer456".to_string(),
            "Bob".to_string(),
        );

        assert_eq!(resp.description, desc);
        assert_eq!(resp.from_peer_id, "peer456");
        assert_eq!(resp.from_name, "Bob");
        assert!(resp.timestamp > 0);
    }

    #[test]
    fn test_node_description_serialization() {
        let req = NodeDescriptionRequest::new(
            "peer789".to_string(),
            "Charlie".to_string(),
        );

        let json = serde_json::to_string(&req).unwrap();
        let deserialized: NodeDescriptionRequest = serde_json::from_str(&json).unwrap();
        assert_eq!(req, deserialized);

        let resp = NodeDescriptionResponse::new(
            Some("Test description".to_string()),
            "peer101".to_string(),
            "David".to_string(),
        );

        let json = serde_json::to_string(&resp).unwrap();
        let deserialized: NodeDescriptionResponse = serde_json::from_str(&json).unwrap();
        assert_eq!(resp, deserialized);
=======
    fn test_action_result_variants() {
        let refresh = ActionResult::RefreshStories;
        let start_creation = ActionResult::StartStoryCreation;
        
        assert_eq!(refresh, ActionResult::RefreshStories);
        assert_eq!(start_creation, ActionResult::StartStoryCreation);
        assert_ne!(refresh, start_creation);
    }
  
    #[test]
    fn test_story_new_with_channel() {
        let story = Story::new_with_channel(
            1,
            "Test Story".to_string(),
            "Test Header".to_string(),
            "Test Body".to_string(),
            true,
            "custom_channel".to_string(),
        );

        assert_eq!(story.id, 1);
        assert_eq!(story.name, "Test Story");
        assert_eq!(story.header, "Test Header");
        assert_eq!(story.body, "Test Body");
        assert!(story.public);
        assert_eq!(story.channel, "custom_channel");
    }

    #[test]
    fn test_story_is_public() {
        let mut public_story = Story::new(
            1,
            "Public Story".to_string(),
            "Header".to_string(),
            "Body".to_string(),
            true,
        );
        let private_story = Story::new(
            2,
            "Private Story".to_string(),
            "Header".to_string(),
            "Body".to_string(),
            false,
        );

        assert!(public_story.is_public());
        assert!(!private_story.is_public());

        // Test set_public
        public_story.set_public(false);
        assert!(!public_story.is_public());
    }

    #[test]
    fn test_story_set_public() {
        let mut story = Story::new(
            1,
            "Story".to_string(),
            "Header".to_string(),
            "Body".to_string(),
            false,
        );

        assert!(!story.public);
        story.set_public(true);
        assert!(story.public);
        story.set_public(false);
        assert!(!story.public);
    }

    #[test]
    fn test_list_request_new_all() {
        let request = ListRequest::new_all();

        match request.mode {
            ListMode::ALL => assert!(true),
            ListMode::One(_) => panic!("Expected ListMode::ALL"),
        }
    }

    #[test]
    fn test_list_request_new_one() {
        let peer_id = "peer123".to_string();
        let request = ListRequest::new_one(peer_id.clone());

        match request.mode {
            ListMode::One(id) => assert_eq!(id, peer_id),
            ListMode::ALL => panic!("Expected ListMode::One"),
        }
    }

    #[test]
    fn test_list_response_new() {
        let stories = vec![Story::new(
            1,
            "Test".to_string(),
            "Header".to_string(),
            "Body".to_string(),
            true,
        )];

        let response = ListResponse::new(ListMode::ALL, "receiver123".to_string(), stories.clone());

        assert_eq!(response.mode, ListMode::ALL);
        assert_eq!(response.receiver, "receiver123");
        assert_eq!(response.data, stories);
    }

    #[test]
    fn test_published_story_new() {
        let story = Story::new(
            1,
            "Test Story".to_string(),
            "Header".to_string(),
            "Body".to_string(),
            true,
        );
        let publisher = "publisher123".to_string();

        let published = PublishedStory::new(story.clone(), publisher.clone());

        assert_eq!(published.story, story);
        assert_eq!(published.publisher, publisher);
    }

    #[test]
    fn test_peer_name_new() {
        let peer_id = "peer456".to_string();
        let name = "Alice".to_string();

        let peer_name = PeerName::new(peer_id.clone(), name.clone());

        assert_eq!(peer_name.peer_id, peer_id);
        assert_eq!(peer_name.name, name);
    }

    #[test]
    fn test_direct_message_new() {
        let from_peer_id = "sender123".to_string();
        let from_name = "Alice".to_string();
        let to_name = "Bob".to_string();
        let message = "Hello Bob!".to_string();

        let dm = DirectMessage::new(
            from_peer_id.clone(),
            from_name.clone(),
            to_name.clone(),
            message.clone(),
        );

        assert_eq!(dm.from_peer_id, from_peer_id);
        assert_eq!(dm.from_name, from_name);
        assert_eq!(dm.to_name, to_name);
        assert_eq!(dm.message, message);
        assert!(dm.timestamp > 0); // Should have a valid timestamp
    }

    #[test]
    fn test_channel_new() {
        let name = "test_channel".to_string();
        let description = "Test channel description".to_string();
        let created_by = "creator123".to_string();

        let channel = Channel::new(name.clone(), description.clone(), created_by.clone());

        assert_eq!(channel.name, name);
        assert_eq!(channel.description, description);
        assert_eq!(channel.created_by, created_by);
        assert!(channel.created_at > 0); // Should have a valid timestamp
    }

    #[test]
    fn test_channel_subscription_new() {
        let peer_id = "peer789".to_string();
        let channel_name = "general".to_string();

        let subscription = ChannelSubscription::new(peer_id.clone(), channel_name.clone());

        assert_eq!(subscription.peer_id, peer_id);
        assert_eq!(subscription.channel_name, channel_name);
        assert!(subscription.subscribed_at > 0); // Should have a valid timestamp
    }

    #[test]
    fn test_event_type_variants_construction() {
        // Test that all EventType variants can be constructed with the unused types
        let peer_name = PeerName::new("peer123".to_string(), "Alice".to_string());
        let _peer_name_event = EventType::PeerName(peer_name);

        let direct_msg = DirectMessage::new(
            "peer123".to_string(),
            "Alice".to_string(),
            "Bob".to_string(),
            "Hello".to_string(),
        );
        let _direct_msg_event = EventType::DirectMessage(direct_msg);

        let channel = Channel::new(
            "test".to_string(),
            "Test channel".to_string(),
            "creator".to_string(),
        );
        let _channel_event = EventType::Channel(channel);

        let subscription = ChannelSubscription::new("peer123".to_string(), "general".to_string());
        let _subscription_event = EventType::ChannelSubscription(subscription);

        // This test mainly ensures the variants can be constructed without panic
    }

    #[test]
    fn test_channel_subscriptions_type_alias() {
        // Test the ChannelSubscriptions type alias
        let subscription1 = ChannelSubscription::new("peer1".to_string(), "general".to_string());
        let subscription2 = ChannelSubscription::new("peer2".to_string(), "tech".to_string());

        let subscriptions: ChannelSubscriptions = vec![subscription1, subscription2];

        assert_eq!(subscriptions.len(), 2);
        assert_eq!(subscriptions[0].peer_id, "peer1");
        assert_eq!(subscriptions[0].channel_name, "general");
        assert_eq!(subscriptions[1].peer_id, "peer2");
        assert_eq!(subscriptions[1].channel_name, "tech");
>>>>>>> 7fb59e6e
    }
}<|MERGE_RESOLUTION|>--- conflicted
+++ resolved
@@ -619,7 +619,6 @@
     }
 
     #[test]
-<<<<<<< HEAD
     fn test_node_description_request_creation() {
         let req = NodeDescriptionRequest::new(
             "peer123".to_string(),
@@ -666,7 +665,8 @@
         let json = serde_json::to_string(&resp).unwrap();
         let deserialized: NodeDescriptionResponse = serde_json::from_str(&json).unwrap();
         assert_eq!(resp, deserialized);
-=======
+    }
+  
     fn test_action_result_variants() {
         let refresh = ActionResult::RefreshStories;
         let start_creation = ActionResult::StartStoryCreation;
@@ -890,6 +890,5 @@
         assert_eq!(subscriptions[0].channel_name, "general");
         assert_eq!(subscriptions[1].peer_id, "peer2");
         assert_eq!(subscriptions[1].channel_name, "tech");
->>>>>>> 7fb59e6e
     }
 }