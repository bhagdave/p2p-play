use crate::bootstrap::{AutoBootstrap, run_auto_bootstrap_with_retry};
use crate::bootstrap_logger::BootstrapLogger;
use crate::error_logger::ErrorLogger;
use crate::event_handlers::{
    self, handle_event, track_successful_connection, trigger_immediate_connection_maintenance,
};
use crate::handlers::{
    SortedPeerNamesCache, UILogger, mark_story_as_read_for_peer, refresh_unread_counts_for_ui,
};
use crate::network::{
    APP_NAME, APP_VERSION, HandshakeRequest, PEER_ID, StoryBehaviour, StoryBehaviourEvent,
};
use crate::network_circuit_breakers::NetworkCircuitBreakers;
use crate::relay::RelayService;
use crate::storage;
use crate::types::{
    ActionResult, DirectMessageConfig, EventType, NetworkConfig, PendingDirectMessage,
    PendingHandshakePeer,
};
use crate::ui::{App, AppEvent, handle_ui_events};

use libp2p::{PeerId, Swarm, futures::StreamExt, swarm::SwarmEvent};
use log::debug;
use std::collections::HashMap;
use std::sync::{Arc, Mutex};
use std::time::Instant;
use tokio::sync::mpsc;
use tokio::time::{Duration, interval};

// Configuration constants for event processing intervals
const CONNECTION_MAINTENANCE_INTERVAL_SECS: u64 = 30;
const BOOTSTRAP_RETRY_INTERVAL_SECS: u64 = 5;
const BOOTSTRAP_STATUS_LOG_INTERVAL_SECS: u64 = 60;
const DM_RETRY_INTERVAL_SECS: u64 = 10;

// Handshake timeout - if no response received within this time, disconnect peer
const HANDSHAKE_TIMEOUT_SECS: u64 = 60;

pub struct EventProcessor {
    ui_rcv: mpsc::UnboundedReceiver<AppEvent>,
    ui_log_rcv: mpsc::UnboundedReceiver<String>,
    response_rcv: mpsc::UnboundedReceiver<crate::types::ListResponse>,
    story_rcv: mpsc::UnboundedReceiver<crate::types::Story>,

    response_sender: mpsc::UnboundedSender<crate::types::ListResponse>,
    story_sender: mpsc::UnboundedSender<crate::types::Story>,

    ui_sender: mpsc::UnboundedSender<AppEvent>,

    connection_maintenance_interval: tokio::time::Interval,
    bootstrap_retry_interval: tokio::time::Interval,
    bootstrap_status_log_interval: tokio::time::Interval,
    dm_retry_interval: tokio::time::Interval,
    network_health_update_interval: tokio::time::Interval,
    handshake_timeout_interval: tokio::time::Interval,

    dm_config: DirectMessageConfig,
    pending_messages: Arc<Mutex<Vec<PendingDirectMessage>>>,

    ui_logger: UILogger,
    error_logger: ErrorLogger,
    bootstrap_logger: BootstrapLogger,

    relay_service: Option<RelayService>,

    network_circuit_breakers: NetworkCircuitBreakers,

    pending_handshake_peers: Arc<Mutex<HashMap<PeerId, PendingHandshakePeer>>>,

    // Verified P2P-Play peers (only these are shown in UI)
    verified_p2p_play_peers: Arc<Mutex<HashMap<PeerId, String>>>,
}

impl EventProcessor {
    #[allow(clippy::too_many_arguments)]
    pub fn new(
        ui_rcv: mpsc::UnboundedReceiver<AppEvent>,
        ui_log_rcv: mpsc::UnboundedReceiver<String>,
        response_rcv: mpsc::UnboundedReceiver<crate::types::ListResponse>,
        story_rcv: mpsc::UnboundedReceiver<crate::types::Story>,
        response_sender: mpsc::UnboundedSender<crate::types::ListResponse>,
        story_sender: mpsc::UnboundedSender<crate::types::Story>,
        ui_sender: mpsc::UnboundedSender<AppEvent>,
        network_config: &NetworkConfig,
        dm_config: DirectMessageConfig,
        pending_messages: Arc<Mutex<Vec<PendingDirectMessage>>>,
        ui_logger: UILogger,
        error_logger: ErrorLogger,
        bootstrap_logger: BootstrapLogger,
        relay_service: Option<RelayService>,
        network_circuit_breakers: NetworkCircuitBreakers,
    ) -> Self {
        Self {
            ui_rcv,
            ui_log_rcv,
            response_rcv,
            story_rcv,
            response_sender,
            story_sender,
            ui_sender,
            connection_maintenance_interval: interval(Duration::from_secs(
                CONNECTION_MAINTENANCE_INTERVAL_SECS,
            )),
            bootstrap_retry_interval: interval(Duration::from_secs(BOOTSTRAP_RETRY_INTERVAL_SECS)),
            bootstrap_status_log_interval: interval(Duration::from_secs(
                BOOTSTRAP_STATUS_LOG_INTERVAL_SECS,
            )),
            dm_retry_interval: interval(Duration::from_secs(DM_RETRY_INTERVAL_SECS)),
            network_health_update_interval: interval(Duration::from_secs(
                network_config.network_health_update_interval_seconds,
            )),
            handshake_timeout_interval: interval(Duration::from_secs(HANDSHAKE_TIMEOUT_SECS / 2)), // Check every 30s for 60s timeout
            dm_config,
            pending_messages,
            ui_logger,
            error_logger,
            bootstrap_logger,
            relay_service,
            network_circuit_breakers,
            pending_handshake_peers: Arc::new(Mutex::new(HashMap::new())),
            verified_p2p_play_peers: Arc::new(Mutex::new(HashMap::new())),
        }
    }

    /// Main event loop processing
    #[allow(clippy::too_many_arguments)]
    pub async fn run(
        &mut self,
        app: &mut App,
        swarm: &mut Swarm<StoryBehaviour>,
        peer_names: &mut HashMap<PeerId, String>,
        local_peer_name: &mut Option<String>,
        sorted_peer_names_cache: &mut SortedPeerNamesCache,
        auto_bootstrap: &mut AutoBootstrap,
    ) {
        loop {
            // Handle UI events first to ensure responsiveness
            if let Err(e) = handle_ui_events(app, self.ui_sender.clone()).await {
                self.error_logger
                    .log_error(&format!("UI event handling error: {e}"));
            }

            if let Err(e) = app.draw() {
                self.error_logger
                    .log_error(&format!("UI drawing error: {e}"));
            }

            if app.should_quit {
                break;
            }

            tokio::task::yield_now().await;

            #[cfg(windows)]
            let main_loop_timeout = std::time::Duration::from_millis(100);

            #[cfg(not(windows))]
            let main_loop_timeout = std::time::Duration::from_millis(50);

            let evt = self
                .select_next_event(
                    main_loop_timeout,
                    app,
                    swarm,
                    peer_names,
                    sorted_peer_names_cache,
                    local_peer_name,
                    auto_bootstrap,
                )
                .await;

            if let Some(event) = evt {
                self.process_event(
                    event,
                    app,
                    swarm,
                    peer_names,
                    local_peer_name,
                    sorted_peer_names_cache,
                )
                .await;

                app.update_peers(peer_names.clone());
                app.update_local_peer_name(local_peer_name.clone());
            }
        }
    }

    #[allow(clippy::too_many_arguments)]
    async fn select_next_event(
        &mut self,
        timeout: Duration,
        app: &mut App,
        swarm: &mut Swarm<StoryBehaviour>,
        peer_names: &mut HashMap<PeerId, String>,
        sorted_peer_names_cache: &mut SortedPeerNamesCache,
        local_peer_name: &Option<String>,
        auto_bootstrap: &mut AutoBootstrap,
    ) -> Option<EventType> {
        tokio::select! {
            // Shorter timeout to ensure UI responsiveness
            _ = tokio::time::sleep(timeout) => {
                None
            }
            ui_log_msg = self.ui_log_rcv.recv() => {
                if let Some(msg) = ui_log_msg {
                    app.add_to_log(msg);
                }
                None
            }
            // UI events have higher priority - they are processed immediately
            ui_event = self.ui_rcv.recv() => {
                if let Some(event) = ui_event {
                    match event {
                        AppEvent::Input(line) => Some(EventType::Input(line)),
                        AppEvent::Quit => {
                            debug!("Quit event received in main loop");
                            app.should_quit = true;
                            None
                        }
                        AppEvent::StoryViewed { story_id, channel } => {
                            mark_story_as_read_for_peer(story_id, &PEER_ID.to_string(), &channel).await;
                            refresh_unread_counts_for_ui(app, &PEER_ID.to_string()).await;
                            None
                        }
                        AppEvent::DirectMessage(direct_message) => {
                            app.handle_direct_message(direct_message);
                            None
                        }
                        AppEvent::EnterMessageComposition { target_peer } => {
                            app.input_mode = crate::ui::InputMode::MessageComposition {
                                target_peer,
                                lines: Vec::new(),
                                current_line: String::new(),
                            };
                            app.input.clear();
                            app.add_to_log(format!("{} Entered message composition mode", crate::types::Icons::memo()));
                            None
                        }
                    }
                } else {
                    None
                }
            }
            response = self.response_rcv.recv() => Some(EventType::Response(response.expect("response exists"))),
            story = self.story_rcv.recv() => Some(EventType::PublishStory(story.expect("story exists"))),
            _ = self.connection_maintenance_interval.tick() => {
                // Periodic connection maintenance - spawn to background to avoid blocking
                event_handlers::maintain_connections(swarm, &self.error_logger).await;
                None
            },
            _ = self.bootstrap_retry_interval.tick() => {
                // Automatic bootstrap retry - only if should retry and time is right
                if auto_bootstrap.should_retry() && auto_bootstrap.is_retry_time() {
                    run_auto_bootstrap_with_retry(auto_bootstrap, swarm, &self.bootstrap_logger, &self.error_logger).await;
                }
                None
            },
            _ = self.bootstrap_status_log_interval.tick() => {
                // Periodically log bootstrap status - use try_lock to avoid blocking
                if let Ok(status) = auto_bootstrap.status.try_lock() {
                    if !matches!(*status, crate::bootstrap::BootstrapStatus::NotStarted) {
                        drop(status); // Release lock before expensive operation
                        let status_msg = auto_bootstrap.get_status_string();
                        self.bootstrap_logger.log_status(&status_msg);
                    }
                }
                None
            },
            _ = self.dm_retry_interval.tick() => {
                event_handlers::process_pending_messages(
                    swarm,
                    &self.dm_config,
                    &self.pending_messages,
                    peer_names,
                    &self.ui_logger,
                ).await;
                None
            },
            _ = self.network_health_update_interval.tick() => {
                let health_summary = self.network_circuit_breakers.health_summary().await;
                app.update_network_health(health_summary);
                None
            },
            _ = self.handshake_timeout_interval.tick() => {
                self.cleanup_timed_out_handshakes(swarm).await;
                None
            },
            // Network events are processed with heavy operations spawned to background
            event = swarm.select_next_some() => {
                self.handle_swarm_event(event, swarm, peer_names, sorted_peer_names_cache, local_peer_name, app, auto_bootstrap).await
            },
        }
    }

    #[allow(clippy::too_many_arguments)]
    async fn handle_swarm_event(
        &mut self,
        event: SwarmEvent<StoryBehaviourEvent>,
        swarm: &mut Swarm<StoryBehaviour>,
        peer_names: &mut HashMap<PeerId, String>,
        sorted_peer_names_cache: &mut SortedPeerNamesCache,
        local_peer_name: &Option<String>,
        app: &mut App,
        auto_bootstrap: &mut AutoBootstrap,
    ) -> Option<EventType> {
        match event {
            SwarmEvent::Behaviour(StoryBehaviourEvent::Floodsub(event)) => {
                Some(EventType::FloodsubEvent(event))
            }
            SwarmEvent::Behaviour(StoryBehaviourEvent::Mdns(event)) => {
                Some(EventType::MdnsEvent(event))
            }
            SwarmEvent::Behaviour(StoryBehaviourEvent::Ping(event)) => {
                Some(EventType::PingEvent(event))
            }
            SwarmEvent::Behaviour(StoryBehaviourEvent::RequestResponse(event)) => {
                Some(EventType::RequestResponseEvent(event))
            }
            SwarmEvent::Behaviour(StoryBehaviourEvent::NodeDescription(event)) => {
                Some(EventType::NodeDescriptionEvent(event))
            }
            SwarmEvent::Behaviour(StoryBehaviourEvent::StorySync(event)) => {
                Some(EventType::StorySyncEvent(event))
            }
            SwarmEvent::Behaviour(StoryBehaviourEvent::Handshake(event)) => {
                Some(EventType::HandshakeEvent(event))
            }
            SwarmEvent::Behaviour(StoryBehaviourEvent::Kad(event)) => {
                // Update bootstrap status based on DHT events
                update_bootstrap_status(&event, auto_bootstrap, swarm);
                Some(EventType::KadEvent(event))
            }
            SwarmEvent::NewListenAddr { address, .. } => {
                app.add_to_log(format!("Local node is listening on {address}"));
                None
            }
            SwarmEvent::ConnectionEstablished {
                peer_id, endpoint, ..
            } => {
                self.handle_connection_established(
                    peer_id,
                    &endpoint,
                    swarm,
                    peer_names,
                    sorted_peer_names_cache,
                    local_peer_name,
                )
                .await;
                None
            }
            SwarmEvent::ConnectionClosed { peer_id, cause, .. } => {
                self.handle_connection_closed(
                    peer_id,
                    cause.as_ref(),
                    swarm,
                    peer_names,
                    sorted_peer_names_cache,
                    app,
                )
                .await;
                None
            }
            SwarmEvent::OutgoingConnectionError {
                peer_id,
                error,
                connection_id,
                ..
            } => {
                self.handle_outgoing_connection_error(peer_id, &error, &connection_id)
                    .await;
                None
            }
            SwarmEvent::IncomingConnectionError {
                local_addr,
                send_back_addr,
                error,
                connection_id,
                ..
            } => {
                self.handle_incoming_connection_error(
                    &local_addr,
                    &send_back_addr,
                    &error,
                    &connection_id,
                )
                .await;
                None
            }
            SwarmEvent::Dialing {
                peer_id,
                connection_id,
                ..
            } => {
                debug!("Dialing peer: {peer_id:?} (connection id: {connection_id:?})");
                None
            }
            _ => {
                debug!("Unhandled Swarm Event: {event:?}");
                None
            }
        }
    }

    #[allow(clippy::too_many_arguments)]
    async fn handle_connection_established(
        &mut self,
        peer_id: PeerId,
        endpoint: &libp2p::core::ConnectedPoint,
        swarm: &mut Swarm<StoryBehaviour>,
        _peer_names: &mut HashMap<PeerId, String>,
        _sorted_peer_names_cache: &mut SortedPeerNamesCache,
        _local_peer_name: &Option<String>,
    ) {
        debug!("Connection established to {peer_id} via {endpoint:?}");

        debug!(
            "Successful connection to peer {} - initiating handshake verification",
            peer_id
        );

        let pending_peer = PendingHandshakePeer {
            peer_id,
            connection_time: Instant::now(),
            endpoint: endpoint.clone(),
        };

        {
            let mut pending_peers = self.pending_handshake_peers.lock().unwrap();
            pending_peers.insert(peer_id, pending_peer);
            debug!("Added peer {} to pending handshake list", peer_id);
        }

        debug!(
            "Initiating handshake with newly connected peer: {}",
            peer_id
        );
        let handshake_request = HandshakeRequest {
            app_name: APP_NAME.to_string(),
            app_version: APP_VERSION.to_string(),
            peer_id: PEER_ID.to_string(),
        };

        let request_id = swarm
            .behaviour_mut()
            .handshake
            .send_request(&peer_id, handshake_request);
        debug!(
            "Handshake request sent to {} (request_id: {:?})",
            peer_id, request_id
        );

        // Track successful connection for improved reconnect timing
        track_successful_connection(peer_id);

        debug!(
            "Peer {} awaiting handshake verification before UI display",
            peer_id
        );

    }

    #[allow(clippy::too_many_arguments)]
    async fn handle_connection_closed(
        &self,
        peer_id: PeerId,
        cause: Option<&libp2p::swarm::ConnectionError>,
        swarm: &mut Swarm<StoryBehaviour>,
        peer_names: &mut HashMap<PeerId, String>,
        sorted_peer_names_cache: &mut SortedPeerNamesCache,
        app: &mut App,
    ) {
        debug!("Connection closed to {peer_id}: {cause:?}");

        let error_msg = format!("{:?}", cause);
        if error_msg.contains("Connection refused") || error_msg.contains("os error 111") {
            debug!("Connection refused to {peer_id} - peer may still be starting up, will retry");
        } else {
            debug!("Connection lost to {peer_id}: {cause:?}");
        }

        debug!("Removing peer {peer_id} from floodsub partial view");
        swarm
            .behaviour_mut()
            .floodsub
            .remove_node_from_partial_view(&peer_id);

        {
            let mut pending_peers = self.pending_handshake_peers.lock().unwrap();
            if pending_peers.remove(&peer_id).is_some() {
                debug!(
                    "Removed peer {} from pending handshake list due to disconnection",
                    peer_id
                );
            }
        }

        let was_verified = {
            let mut verified_peers = self.verified_p2p_play_peers.lock().unwrap();
            verified_peers.remove(&peer_id).is_some()
        };

        if let Some(name) = peer_names.remove(&peer_id) {
            debug!("Removed verified peer name '{name}' for disconnected peer {peer_id}");
            sorted_peer_names_cache.update(peer_names);
            app.update_peers(peer_names.clone());
        } else if was_verified {
            debug!(
                "Verified peer {} disconnected but already removed from UI",
                peer_id
            );
        } else {
            debug!("Unverified peer {} disconnected (was not in UI)", peer_id);
        }

        trigger_immediate_connection_maintenance(swarm, &self.error_logger).await;
    }

    async fn handle_outgoing_connection_error(
        &self,
        peer_id: Option<PeerId>,
        error: &libp2p::swarm::DialError,
        connection_id: &libp2p::swarm::ConnectionId,
    ) {
<<<<<<< HEAD
        // Filter out common connection timeout/refused errors to reduce noise
        let should_log_to_ui = match error {
            libp2p::swarm::DialError::Transport(transport_errors) => {
                // Only log to UI for unexpected transport errors, not common connectivity issues
                !transport_errors.iter().any(|(_, e)| {
                    let error_str = e.to_string();
                    error_str.contains("Connection refused")
                        || error_str.contains("timed out")
                        || error_str.contains("No route to host")
                        || error_str.contains("os error 111")
                        || error_str.contains("Network is unreachable")
                        || error_str.contains("Connection reset")
                })
            }
            // Filter out other common dial errors that clutter the UI
            libp2p::swarm::DialError::NoAddresses => false,
            libp2p::swarm::DialError::LocalPeerId { address: _ } => false,
            libp2p::swarm::DialError::WrongPeerId { .. } => false,
            libp2p::swarm::DialError::Aborted => false,
            libp2p::swarm::DialError::Denied { .. } => false,
            _ => {
                // For other dial errors, check if they contain common noisy patterns
                let error_str = error.to_string();
                !(error_str.contains("Multiple dial errors occurred")
                    || error_str.contains("Failed to negotiate transport protocol")
                    || error_str.contains("Unsupported resolved address"))
            }
        };

=======
>>>>>>> 4b6de2f5
        crate::log_network_error!(
            self.error_logger,
            "outgoing_connection",
            "Failed to connect to {:?} (connection id: {:?}): {}",
            peer_id,
            connection_id,
            error
        );
    }

    async fn handle_incoming_connection_error(
        &self,
        local_addr: &libp2p::multiaddr::Multiaddr,
        send_back_addr: &libp2p::multiaddr::Multiaddr,
        error: &libp2p::swarm::ListenError,
        connection_id: &libp2p::swarm::ConnectionId,
    ) {
<<<<<<< HEAD
        // Filter out common connection errors to reduce noise
        let should_log_to_ui = {
            let error_str = error.to_string();
            !(error_str.contains("Connection reset")
                || error_str.contains("Broken pipe")
                || error_str.contains("timed out")
                || error_str.contains("Connection refused")
                || error_str.contains("os error 111")
                || error_str.contains("Network is unreachable")
                || error_str.contains("Connection aborted")
                || error_str.contains("Multiple dial errors occurred")
                || error_str.contains("Failed to negotiate transport protocol"))
        };

=======
>>>>>>> 4b6de2f5
        crate::log_network_error!(
            self.error_logger,
            "incoming_connection",
            "Failed incoming connection from {} to {} (connection id: {:?}): {}",
            send_back_addr,
            local_addr,
            connection_id,
            error
        );
    }

    async fn process_event(
        &mut self,
        event: EventType,
        app: &mut App,
        swarm: &mut Swarm<StoryBehaviour>,
        peer_names: &mut HashMap<PeerId, String>,
        local_peer_name: &mut Option<String>,
        sorted_peer_names_cache: &mut SortedPeerNamesCache,
    ) {
        let action_result = handle_event(
            event,
            swarm,
            peer_names,
            self.response_sender.clone(),
            self.story_sender.clone(),
            local_peer_name,
            sorted_peer_names_cache,
            &self.ui_logger,
            &self.error_logger,
            &self.bootstrap_logger,
            &self.dm_config,
            &self.pending_messages,
            &mut self.relay_service,
            &self.network_circuit_breakers,
            &self.pending_handshake_peers,
            &self.verified_p2p_play_peers,
        )
        .await;

        if let Some(action_result) = action_result {
            self.handle_action_result(action_result, app).await;
        }
    }

    async fn cleanup_timed_out_handshakes(&self, swarm: &mut Swarm<StoryBehaviour>) {
        let timeout_duration = Duration::from_secs(HANDSHAKE_TIMEOUT_SECS);
        let mut timed_out_peers = Vec::new();

        {
            let pending_peers = self.pending_handshake_peers.lock().unwrap();
            for (peer_id, pending_peer) in pending_peers.iter() {
                if pending_peer.connection_time.elapsed() > timeout_duration {
                    timed_out_peers.push(*peer_id);
                }
            }
        }

        let timed_out_count = timed_out_peers.len();

        for peer_id in &timed_out_peers {
            // Check if this is a bootstrap peer - be more lenient for bootstrap connections
            let is_bootstrap_peer = {
                let pending_peers = self.pending_handshake_peers.lock().unwrap();
                if let Some(pending_peer) = pending_peers.get(peer_id) {
                    matches!(
                        pending_peer.endpoint,
                        libp2p::core::ConnectedPoint::Dialer { .. }
                    )
                } else {
                    false
                }
            };

            if is_bootstrap_peer {
                debug!(
                    "Bootstrap peer {} handshake timeout after {}s, allowing extra time",
                    peer_id, HANDSHAKE_TIMEOUT_SECS
                );
                // For bootstrap peers, give extra time but log the delay
                self.error_logger.log_error(&format!(
                    "Bootstrap handshake slow with peer {}: {}s elapsed, monitoring...",
                    peer_id, HANDSHAKE_TIMEOUT_SECS
                ));
                continue; // Don't disconnect bootstrap peers on first timeout
            }

            debug!(
                "Handshake with peer {} timed out after {}s, disconnecting",
                peer_id, HANDSHAKE_TIMEOUT_SECS
            );

            let _ = swarm.disconnect_peer_id(*peer_id);

            {
                let mut pending_peers = self.pending_handshake_peers.lock().unwrap();
                pending_peers.remove(peer_id);
            }

            self.error_logger.log_error(&format!(
                "Handshake timeout with peer {}: no response received within {}s",
                peer_id, HANDSHAKE_TIMEOUT_SECS
            ));
        }

        if timed_out_count > 0 {
            debug!("Cleaned up {} timed-out handshakes", timed_out_count);
        }
    }

    async fn handle_action_result(&self, action_result: ActionResult, app: &mut App) {
        match action_result {
            ActionResult::RefreshStories => {
                match storage::read_local_stories().await {
                    Ok(stories) => {
                        app.update_stories(stories);
                        refresh_unread_counts_for_ui(app, &PEER_ID.to_string()).await;
                    }
                    Err(e) => {
                        self.error_logger
                            .log_error(&format!("Failed to refresh stories: {e}"));
                    }
                }
            }
            ActionResult::StartStoryCreation => {
                app.start_story_creation();
            }
            ActionResult::RefreshChannels => {
                match storage::read_subscribed_channels_with_details(&PEER_ID.to_string()).await {
                    Ok(channels) => {
                        app.update_channels(channels);
                    }
                    Err(e) => {
                        self.error_logger
                            .log_error(&format!("Failed to refresh subscribed channels: {e}"));
                    }
                }
            }
            ActionResult::RebroadcastRelayMessage(_) => {
                debug!("Unexpected RebroadcastRelayMessage action result in handle_action_result");
            }
            ActionResult::DirectMessageReceived(direct_message) => {
                if let Err(e) = self.ui_sender.send(AppEvent::DirectMessage(direct_message)) {
                    self.error_logger
                        .log_error(&format!("Failed to send direct message to UI: {e}"));
                }
            }
            ActionResult::EnterMessageComposition(target_peer) => {
                if let Err(e) = self
                    .ui_sender
                    .send(AppEvent::EnterMessageComposition { target_peer })
                {
                    self.error_logger.log_error(&format!(
                        "Failed to send message composition event to UI: {e}"
                    ));
                }
            }
        }
    }
}

fn update_bootstrap_status(
    kad_event: &libp2p::kad::Event,
    auto_bootstrap: &mut AutoBootstrap,
    swarm: &mut Swarm<StoryBehaviour>,
) {
    match kad_event {
        libp2p::kad::Event::OutboundQueryProgressed { result, .. } => {
            match result {
                libp2p::kad::QueryResult::Bootstrap(Ok(_)) => {
                    // Bootstrap query succeeded - we'll wait for routing table updates to confirm connectivity
                    debug!("Bootstrap query succeeded");
                }
                libp2p::kad::QueryResult::Bootstrap(Err(e)) => {
                    auto_bootstrap.mark_failed(format!("Bootstrap query failed: {e:?}"));
                }
                _ => {}
            }
        }
        libp2p::kad::Event::RoutingUpdated {
            is_new_peer: true, ..
        } => {
            let status = auto_bootstrap.status.lock().unwrap();
            let is_in_progress = matches!(
                *status,
                crate::bootstrap::BootstrapStatus::InProgress { .. }
            );
            drop(status); // Release lock before calling mark_connected

            if is_in_progress {
                let peer_count = swarm.behaviour_mut().kad.kbuckets().count();
                debug!("Bootstrap marked as connected with {peer_count} peers in routing table");
                auto_bootstrap.mark_connected(peer_count);
            }
        }
        _ => {}
    }
}

#[cfg(test)]
mod tests {
    use super::*;

    fn create_test_event_processor() -> EventProcessor {
        let (_, ui_rcv) = mpsc::unbounded_channel();
        let (_, ui_log_rcv) = mpsc::unbounded_channel();
        let (_, response_rcv) = mpsc::unbounded_channel();
        let (_, story_rcv) = mpsc::unbounded_channel();
        let (response_sender, _) = mpsc::unbounded_channel();
        let (story_sender, _) = mpsc::unbounded_channel();
        let (ui_sender, _) = mpsc::unbounded_channel();
        let (ui_log_sender, _) = mpsc::unbounded_channel();

        let dm_config = DirectMessageConfig {
            max_retry_attempts: 3,
            retry_interval_seconds: 10,
            enable_connection_retries: true,
            enable_timed_retries: true,
        };

        let pending_messages = Arc::new(Mutex::new(Vec::new()));
        let ui_logger = UILogger::new(ui_log_sender);
        let error_logger = ErrorLogger::new("test_errors.log");
        let bootstrap_logger = BootstrapLogger::new("test_bootstrap.log");

        // Create disabled circuit breakers for testing
        let cb_config = crate::types::NetworkCircuitBreakerConfig {
            enabled: false,
            ..Default::default()
        };
        let network_circuit_breakers =
            crate::network_circuit_breakers::NetworkCircuitBreakers::new(&cb_config);

        // Create default network config for testing
        let network_config = crate::types::NetworkConfig::default();

        EventProcessor::new(
            ui_rcv,
            ui_log_rcv,
            response_rcv,
            story_rcv,
            response_sender,
            story_sender,
            ui_sender,
            &network_config,
            dm_config,
            pending_messages,
            ui_logger,
            error_logger,
            bootstrap_logger,
            None, // No relay service in tests
            network_circuit_breakers,
        )
    }

    #[tokio::test]
    async fn test_event_processor_creation() {
        let event_processor = create_test_event_processor();

        // Test that the EventProcessor can be created without panicking
        assert_eq!(event_processor.dm_config.max_retry_attempts, 3);
        assert_eq!(event_processor.dm_config.retry_interval_seconds, 10);
        assert!(event_processor.dm_config.enable_connection_retries);
        assert!(event_processor.dm_config.enable_timed_retries);
    }
}<|MERGE_RESOLUTION|>--- conflicted
+++ resolved
@@ -522,7 +522,6 @@
         error: &libp2p::swarm::DialError,
         connection_id: &libp2p::swarm::ConnectionId,
     ) {
-<<<<<<< HEAD
         // Filter out common connection timeout/refused errors to reduce noise
         let should_log_to_ui = match error {
             libp2p::swarm::DialError::Transport(transport_errors) => {
@@ -552,8 +551,6 @@
             }
         };
 
-=======
->>>>>>> 4b6de2f5
         crate::log_network_error!(
             self.error_logger,
             "outgoing_connection",
@@ -571,7 +568,6 @@
         error: &libp2p::swarm::ListenError,
         connection_id: &libp2p::swarm::ConnectionId,
     ) {
-<<<<<<< HEAD
         // Filter out common connection errors to reduce noise
         let should_log_to_ui = {
             let error_str = error.to_string();
@@ -586,8 +582,6 @@
                 || error_str.contains("Failed to negotiate transport protocol"))
         };
 
-=======
->>>>>>> 4b6de2f5
         crate::log_network_error!(
             self.error_logger,
             "incoming_connection",
