--- conflicted
+++ resolved
@@ -4,7 +4,6 @@
 
 ## [Unreleased]
 
-<<<<<<< HEAD
 ### Enhanced
 - **Network TCP Configuration**: Significantly improved TCP transport configuration for better connectivity and resource management
   - Added connection limits to prevent resource exhaustion with optimal pending connection thresholds
@@ -19,13 +18,6 @@
 - Enhanced network tests to verify TCP configuration improvements
 - Test coverage for connection limit functionality and swarm configuration
 - Comprehensive test suite for enhanced TCP features
-
-### Technical Details
-- Updated `src/network.rs` with enhanced TCP transport configuration (lines 149-180)
-- Improved yamux multiplexing configuration for better connection reuse
-- Enhanced swarm configuration with connection management features
-=======
-### Added
 - **Configurable Ping Settings**: Enhanced network connectivity reliability with configurable ping keep-alive settings
   - Implemented more lenient default ping settings (30s interval, 20s timeout vs. previous 15s interval, 10s timeout)
   - Added file-based configuration support via `ping_config.json` for customizing ping behavior
@@ -34,7 +26,11 @@
   - Improved connection stability for peers with temporary network hiccups
   - Note: libp2p 0.56.0 doesn't support configurable max_failures, so only interval and timeout are configurable
 
->>>>>>> 226966f4
+### Technical Details
+- Updated `src/network.rs` with enhanced TCP transport configuration (lines 149-180)
+- Improved yamux multiplexing configuration for better connection reuse
+- Enhanced swarm configuration with connection management features
+
 ### Removed
 - **Obsolete Peer Listing Commands**: Removed `ls p` (list discovered peers) and `ls c` (list connected peers) commands
   - Commands were redundant due to TUI's dedicated "Connected Peers" section showing real-time peer information
