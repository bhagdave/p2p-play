# Changelog

All changes to this project will be documented in this file.

## [Unreleased]

<<<<<<< HEAD
### Enhanced
- **Network TCP Configuration**: Significantly improved TCP transport configuration for better connectivity and resource management
  - Added connection limits to prevent resource exhaustion with optimal pending connection thresholds
  - Enhanced TCP socket configuration with explicit TTL settings and optimized listen backlog (1024)
  - Improved connection pooling with increased yamux stream limits (512 concurrent streams)
  - Configured swarm with dial concurrency factor (8) for better connection attempts
  - Added idle connection timeout (60 seconds) for automatic resource cleanup
  - Platform-specific optimizations for Windows and non-Windows systems
  - Added memory-connection-limits feature to libp2p dependencies

### Added
- Enhanced network tests to verify TCP configuration improvements
- Test coverage for connection limit functionality and swarm configuration
- Comprehensive test suite for enhanced TCP features

### Technical Details
- Updated `src/network.rs` with enhanced TCP transport configuration (lines 149-180)
- Improved yamux multiplexing configuration for better connection reuse
- Enhanced swarm configuration with connection management features
=======
### Removed
- **Obsolete Peer Listing Commands**: Removed `ls p` (list discovered peers) and `ls c` (list connected peers) commands
  - Commands were redundant due to TUI's dedicated "Connected Peers" section showing real-time peer information
  - Removed command handlers and associated functions from event handling system
  - Updated help text and error messages to reflect command removal
  - Simplified codebase by removing unused imports and functionality
>>>>>>> 13a6ddb0

## [0.7.4] 2025-08-02

### Added
- **Direct Message Retry Logic**: Implemented robust retry mechanism for direct messages with automatic delivery attempts
  - Messages automatically retry up to 3 times before reporting failure
  - Connection-based retries: pending messages retry when target peer reconnects  
  - Time-based retries: background task processes pending messages every 30 seconds
  - Silent operation: users only see final success/failure, not individual retry attempts
  - Configurable retry count, intervals, and enable/disable features via `direct_message_config.json`
  - Thread-safe message queue with Arc<Mutex<Vec<PendingDirectMessage>>> for concurrent access
  - Improved reliability of peer-to-peer communication with backward compatibility maintained
  - Enhanced user experience with automatic retry handling instead of manual retry requirements
- **Chronological Story Ordering**: Stories are now displayed in chronological order with newest stories appearing first
  - Added `created_at` timestamp field to stories table in SQLite database
  - Database queries changed from `ORDER BY id` to `ORDER BY created_at DESC` for proper chronological sorting
  - Automatic timestamp assignment for all new stories using system time
  - Backwards compatibility through database migration that adds `created_at` column to existing stories
  - Existing stories without timestamps initially show with `created_at = 0` and appear last in chronological order
- **Enhanced Story Display Format**: Improved story list formatting with channel information and visual indicators
  - Updated story list format to show: `📖 [channel] id: Story Name` 
  - Enhanced command-line display: `📖 Public | Channel: general | id: Story Name`
  - Added channel information to story details view for better organization
  - Different emoji indicators for public (📖) vs private (📕) stories
- **Channel Broadcasting**: Implemented channel sharing functionality between P2P nodes to enable automatic propagation of channels across the network
  - Enhanced `create ch` command to broadcast newly created channels via floodsub to all connected peers
  - Added automatic reception and local storage of channels shared by other peers
  - Channels are serialized to JSON and transmitted using the existing floodsub infrastructure
  - Remote channels are automatically saved to local SQLite database upon reception
  - Provides user feedback for both channel creation ("Channel 'name' created successfully") and reception ("📺 Received channel 'name' from network")
  - Leverages existing P2P networking protocols for seamless channel distribution without requiring additional network configuration
- **Bootstrap Logging**: Added dedicated bootstrap.log file for bootstrap connection attempts and status updates to reduce TUI clutter
  - Created BootstrapLogger module with categorized logging levels (BOOTSTRAP_INIT, BOOTSTRAP_ATTEMPT, BOOTSTRAP_STATUS, BOOTSTRAP_ERROR)
  - All bootstrap activity now logged to bootstrap.log with UTC timestamps
  - Moved periodic bootstrap status logging from TUI to file for cleaner user interface
  - Bootstrap configuration loading and DHT connection status updates no longer appear in terminal interface
  - Fallback to standard logging if file operations fail

### Fixed
- **TUI Auto-scroll Re-enable Functionality**: Fixed issue where new messages were not immediately visible after re-enabling auto-scroll mode. When users pressed 'End' to re-enable auto-scroll after manual scrolling, the scroll offset was not properly reset, causing new messages to not be automatically displayed at the bottom of the output log. Enhanced the auto-scroll re-enable logic to reset the scroll offset when transitioning back to auto-scroll mode, ensuring new messages are immediately visible. Addresses feedback on PR for issue #102.
- **TUI Auto-scroll to Manual Scroll Transition**: Fixed jarring jump behavior when transitioning from auto-scroll to manual scrolling in the TUI. When auto-scroll was active and users pressed arrow keys to manually scroll, the view would incorrectly jump to the stored scroll offset (often position 0) instead of smoothly continuing from the current display position. Enhanced `scroll_up()` and `scroll_down()` methods to capture the current auto-scroll position before transitioning to manual scroll mode, providing an intuitive and seamless scrolling experience. Fixes issue #102.
- **TUI Connection Error Display**: Removed "Failed to connect" messages from TUI output while preserving error logging to `errors.log` file for debugging purposes. This eliminates unnecessary noise in the user interface while maintaining full error tracking capabilities. Fixes issue #100.
- Fixed test coverage reporting configuration with tarpaulin.

### Changes
- Moved tests to their own files and out of the general code
- Ran `cargo fmt` and `cargo clippy --fix` to clean up the codebase
- Created docs folder and moved any docs into it
- Created new `scripts/` directory
- Moved `test_runner.sh` → `scripts/test_runner.sh`
- Moved `test_coverge.sh` → `scripts/test_coverge.sh`
- **GitHub Workflow**: Updated `.github/workflows/release.yml` to reference `./scripts/test_runner.sh` instead of `./test_runner.sh`
- **Documentation**: Updated `CLAUDE.md` test runner command to use new path

### Added
- More tests to increase test coverage
- Added test_coverage.sh file to check current coverage

## [0.7.3] - 2025-07-24

### Fixed
- **Windows Socket Error 10048**: Fixed "Address already in use"  on Windows 10, causing connection failures during transport protocol negotiation
- **Windows Keyboard Error**: Fudge on timeouts to get the key input working on widows 10

## [0.7.2] - 2025-07-23

### Fixed
- **Windows Socket Error 10048**: Fixed "Address already in use" (WSAEADDRINUSE) error that frequently occurred on Windows 10, causing connection failures during transport protocol negotiation
  - **Platform-specific TCP Configuration**: Added conditional compilation to disable port reuse on Windows systems while maintaining optimal performance on Unix systems
  - **Connection Throttling**: Implemented 60-second minimum interval between reconnection attempts to the same peer to reduce rapid reconnection issues
  - **Enhanced Error Handling**: Replaced blocking mutex operations with non-blocking `try_lock()` and graceful fallback mechanisms
  - **Memory Management**: Added periodic cleanup of old connection attempt entries to prevent memory leaks
  - Fixes issue #52

## [0.7.1] - 2025-07-23

### Fixed
- Release workflow fixed

## [0.7.0] - 2025-07-23

### Added
- **Enhanced DHT Bootstrap Functionality**: Comprehensive bootstrap management for better node connectivity and reliability
  - **Persistent Bootstrap Configuration**: Bootstrap peers saved to `bootstrap_config.json` with default peers from libp2p.io for immediate connectivity
  - **Automatic Bootstrap on Startup**: DHT automatically bootstraps using configured peers on application startup
  - **Smart Retry Logic**: Exponential backoff retry mechanism (5s → 10s → 20s → 40s → 80s) with background operation that doesn't block user interaction
  - **Enhanced Command System**: Six new bootstrap management commands with backward compatibility:
    - `dht bootstrap add <multiaddr>` - Add peer to persistent configuration
    - `dht bootstrap remove <multiaddr>` - Remove peer from configuration with validation preventing removal of last peer
    - `dht bootstrap list` - Show all configured peers with status details
    - `dht bootstrap clear` - Clear all configured bootstrap peers
    - `dht bootstrap retry` - Manually trigger bootstrap retry with all configured peers
    - `dht bootstrap <multiaddr>` - Direct bootstrap (original functionality preserved)
  - **Real-time Status Monitoring**: Bootstrap status tracking (`NotStarted` → `InProgress` → `Connected`/`Failed`) with DHT event integration
  - **Thread-safe Implementation**: AutoBootstrap component with Arc&lt;Mutex&gt; protection for concurrent access safety
  - **Comprehensive Validation**: Bootstrap peer validation with graceful error handling for malformed addresses
  - **Multiple Bootstrap Peer Support**: Redundancy through multiple bootstrap peers tried in sequence until successful
  - **Periodic Status Logging**: Bootstrap progress visibility with status updates every 30 seconds in application logs
- **Node Descriptions**: Optional node descriptions that can be shared between peers on the P2P network
  - `create desc <description>` command to create a node description (max 1024 bytes)
  - `show desc` command to display your current node description with byte count
  - `get desc <peer_alias>` command to request description from a connected peer
  - Uses dedicated request-response protocol with structured NodeDescriptionRequest/NodeDescriptionResponse types
  - Comprehensive validation for file size limits, empty descriptions, and peer connectivity
  - Note: All nodes must run the same version to use node descriptions due to protocol compatibility
- **Step-by-step Interactive Story Creation**: Enhanced story creation with guided prompts and improved user experience
  - Interactive prompts for name, header, and body fields with real-time validation
  - Improved cursor positioning and text rendering for multi-line story content
  - Enhanced emoji width calculation for proper text display and cursor management
  - Better error handling and user feedback during story creation process
  - Streamlined UI flow with clearer instructions and visual indicators
- **Kademlia DHT Support**: Complete implementation of Kademlia DHT for internet-wide peer discovery
  - New `dht bootstrap <multiaddr>` command to connect to bootstrap peers and join the DHT network
  - New `dht peers` command to discover closest peers in the DHT network
  - Automatic DHT server mode for accepting queries and providing records to other peers
  - Seamless integration with existing floodsub story sharing and direct messaging
  - Enhanced peer discovery beyond local network (mDNS) to internet-scale connectivity
  - Comprehensive event handling for bootstrap success/failure and peer discovery notifications
- **Story Deletion**: New `delete s <id>` command to permanently remove stories from local storage
- Local story deletion functionality with proper error handling and user feedback
- Comprehensive test coverage for story deletion including edge cases and database operations
- test_runner script now uses tarpaulin to produce coverage report
- **TUI Auto-scroll**: Added intelligent auto-scroll functionality for terminal output
  - Automatically scrolls to show new messages when they arrive
  - Preserves manual scroll position when user scrolls up to read history
  - End key re-enables auto-scroll and jumps to latest messages
  - Status bar shows current auto-scroll state (AUTO: ON/OFF)
  - Maintains user control while ensuring new content is visible

### Fixed
- **TUI Responsiveness**: Fixed TUI interface keystrokes ('c', 'i', 'q') taking a long time to register, especially during network operations
  - Removed blocking 1-second sleep during story publishing and 2-second sleep during connection establishment
  - Moved heavy I/O operations (story saving) to background tasks using `tokio::spawn()` to prevent blocking the main event loop
  - Enhanced event loop to prioritize UI events over network events for immediate response
  - Made `UILogger` cloneable to support error reporting from background tasks
  - UI commands now process immediately regardless of network activity while preserving all existing functionality
- **Terminal UI Text Rendering**: Fixed text overlap and readability issues in the Output panel where text was rendering without proper spacing
- Improved text wrapping by changing from `Wrap { trim: true }` to `Wrap { trim: false }` to preserve spacing
- Enhanced text rendering using explicit ratatui `Text`/`Line`/`Span` structures for better text handling
- Updated layout constraints from percentage-based to minimum width constraints for improved display stability
- Removed handshake failures and network error messages from console output to prevent TUI interface disruption
- Replaced println! statements in network.rs with proper logging calls
- Network connection errors (incoming/outgoing) now log to error file instead of console
- Replaced unsafe environment variable manipulation in tests with safe alternatives using temporary databases

### Changed
- Updated logging system from pretty_env_logger to env_logger for better control
- Added custom logger configuration to filter libp2p internal errors from console
- Enhanced ErrorLogger with log_network_error() method for network-specific error handling
- Configured log level filtering to suppress noisy libp2p module messages (libp2p_swarm, libp2p_tcp, etc.)
- Removed noisy connection and disconnection messages from TUI output log to improve user experience
- Connection establishment messages ("Connected to new peer: {peer_id}") no longer appear in the output log
- Disconnection messages ("Disconnected from {name}: {peer_id}") no longer appear in the output log  
- Failed connection messages ("Failed to connect to {peer_id}: {error}") no longer appear in the output log
- Connection status remains visible in the dedicated "Connected Peers" section
- Connection events are still logged to file for debugging purposes
- Test suite now uses safe Rust code exclusively, eliminating all unsafe blocks from storage tests
- Additional test coverage with target of over 40%

## [0.6.0] - 2025-07-16

### Added
- **Channel System**: Complete channel-based story organization with subscription management
- `ls ch` - List all available channels with descriptions
- `ls sub` - List your channel subscriptions
- `create ch name|description` - Create new channels for organizing stories
- `sub <channel>` - Subscribe to specific channels to receive their stories
- `unsub <channel>` - Unsubscribe from channels you no longer want to follow
- Enhanced `create s` command with optional channel parameter: `create s name|header|body[|channel]`
- Automatic subscription to "general" channel for all new users
- Channel-based story filtering across the P2P network - peers only receive stories from subscribed channels
- SQLite database tables for channels (`channels`) and subscriptions (`channel_subscriptions`)
- Show current alias when 'name' command is used without arguments
- Added test coverage for 'name' command functionality without arguments
- Test verifies that typing just 'name' shows current alias or helpful message if no alias is set
- File-based error logging system that writes errors to `errors.log` instead of displaying them in the UI
- New ErrorLogger module with timestamped error logging and comprehensive test coverage
- Added chrono dependency for UTC timestamps in error logs
- Added the clear output functionality for the TUI: Press 'c' in Normal mode to clear all output from the scrolling log area
- Added comprehensive test coverage for clear output functionality including edge cases and key binding integration
- Updated UI instructions and help text to include information about the clear output feature
- **Proper point-to-point direct messaging using libp2p request-response protocol**
- Added `request-response` and `cbor` features to libp2p dependency for true peer-to-peer communication
- Created `DirectMessageRequest` and `DirectMessageResponse` types for proper message serialization
- Added delivery confirmations for direct messages with success/failure feedback
- Enhanced security with sender identity validation to prevent message spoofing
- Added timeout and retry policies for request-response protocol reliability

### Changed
- **BREAKING CHANGE**: Updated `Story` structure to include `channel` field - not backward compatible with v0.5.x
- **Network Protocol**: Stories now include channel information in serialization format
- **Story Filtering**: Peer-to-peer story sharing now filtered by channel subscriptions
- Stories default to "general" channel if no channel specified
- Database migration automatically adds channel support to existing stories
- Enhanced help text to include all new channel-related commands
- Errors from story operations (list, create, publish) are now logged to file instead of being displayed in the UI
- Cleaner user interface experience with errors no longer cluttering the display
- Error logging includes fallback to stderr if file writing fails
- **Replaced broadcast-based direct messaging with true point-to-point protocol**
- Direct messages now use `request-response` protocol instead of `floodsub` broadcasting
- Messages are sent directly to intended recipients only, eliminating network overhead
- Enhanced privacy as messages are no longer broadcast to all peers
- Added proper error handling and delivery confirmations for direct messages

### Technical Details
- Channel subscriptions are stored per peer in SQLite database
- Automatic database migration adds channel column to existing story tables
- Stories from unsubscribed channels are filtered out during network communication
- Default "general" channel created automatically on first run
- Backward compatibility for story storage while maintaining network protocol breaking change
- Tests wil now only work with the test runner or you will get db failures

## [0.5.0] - 2025-07-14

### Added
- Added Terminal User Interface (TUI) built with ratatui for improved user experience
- Multi-panel layout with status bar, output log, connected peers panel, and stories panel
- Interactive controls with keyboard navigation and visual feedback
- Real-time connection status updates and story sharing notifications
- Added "show story <id>" command to display full story details including header, body, and public status

### Performance
- Optimized peer name sorting performance with caching in direct message parsing
- Implemented SortedPeerNamesCache to maintain pre-sorted peer names, reducing complexity from O(n log n) per direct message command to O(1)
- Cache only updates when peer list changes (new peers, disconnections, name changes)
- Maintains identical functional behavior while significantly improving performance for direct messaging in environments with many peers


## [0.4.1] - 2025-07-13

### Changed
- Addressed deprecation warnings that were appearing during compilation by replacing deprecated floodsub type aliases with their non-deprecated equivalents.
- Fixed direct messaging failure when peer names contained spaces. The command msg Alice Smith Hello world was incorrectly parsed as sending "Smith Hello world" to peer "Alice" instead of sending "Hello world" to peer "Alice Smith".
- Modified peer name handling in handle_floodsub_event to check if name has changed
- Added proper logging for first-time names vs. changed names vs. unchanged names
- Ensures peer names are fixed when first received and only updated if they change


## [0.4.0] - 2025-07-07

### Added
- Direct messaging functionality between peers using alias names
- New `msg <peer_alias> <message>` command for sending private messages
- DirectMessage data structure with sender/receiver info and timestamp
- Message filtering to ensure only intended recipients see direct messages
- Visual indicators (📨 emoji) for received direct messages
- Command validation to ensure sender has set their name and recipient exists
- Comprehensive unit tests for direct messaging functionality

### Changed
- Updated JSON storage of stories from json to sqlite
- Refactored story management to use SQLite for persistent storage
- Updated peer alias storage to use SQLite instead of JSON
- Updated help text to include new messaging command
- Enhanced floodsub event handler to process DirectMessage types
- Extended event system to support direct message events
- Updated libp2p dependencies to latest version
- Removed unused dependencies and cleaned up Cargo.toml

### Technical Details
- Uses broadcast + filtering approach for message delivery
- Messages are sent via existing floodsub infrastructure but only displayed to intended recipients
- Future enhancement planned for true point-to-point messaging using libp2p request-response protocol
- SQLite database schema includes tables for stories and peer aliases

## [0.3.6] - 2025-07-06

### Added
- Creates stories.json file on startup on stories

### Changed
- Refactored the large event handling logic in main.rs by extracting it into a dedicated event_handlers.rs module

## [0.3.5] - 2025-07-05

### Added
- Interactive story creation mode: Users can now create stories by typing `create s` and being prompted for each element (name, header, body)
- Input validation for story creation with clear error messages for empty inputs
- Updated help text to show both interactive and legacy creation modes

### Changed
- Enhanced `create s` command to support both interactive mode (no arguments) and legacy pipe-separated format (with arguments)
- Improved user experience with guided prompts for story elements

## [0.3.4] - 2025-07-05

### Added
- Added persistent storage for peer aliases across application restarts
- Peer names are now automatically saved when set via the `name` command
- Saved peer names are loaded automatically on application startup
- Added comprehensive unit tests for peer name persistence functionality

### Changed
- Users no longer need to re-enter their alias after restarting the application
- Peer names are stored in JSON format in `./peer_name.json`

## [0.3.3] - 2025-07-04

### Fixed
- Fixed user command output to display without requiring RUST_LOG environment variable
- Replaced logging macros with direct console output for all user-facing commands (help, ls, create, publish, name)
- Commands now work immediately without needing logging configuration

## [0.3.2] - 2025-07-04

### Added
- Added New option 'name' to allow a peer to be aliased<|MERGE_RESOLUTION|>--- conflicted
+++ resolved
@@ -4,7 +4,6 @@
 
 ## [Unreleased]
 
-<<<<<<< HEAD
 ### Enhanced
 - **Network TCP Configuration**: Significantly improved TCP transport configuration for better connectivity and resource management
   - Added connection limits to prevent resource exhaustion with optimal pending connection thresholds
@@ -24,14 +23,12 @@
 - Updated `src/network.rs` with enhanced TCP transport configuration (lines 149-180)
 - Improved yamux multiplexing configuration for better connection reuse
 - Enhanced swarm configuration with connection management features
-=======
 ### Removed
 - **Obsolete Peer Listing Commands**: Removed `ls p` (list discovered peers) and `ls c` (list connected peers) commands
   - Commands were redundant due to TUI's dedicated "Connected Peers" section showing real-time peer information
   - Removed command handlers and associated functions from event handling system
   - Updated help text and error messages to reflect command removal
   - Simplified codebase by removing unused imports and functionality
->>>>>>> 13a6ddb0
 
 ## [0.7.4] 2025-08-02
 
