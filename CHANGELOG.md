--- conflicted
+++ resolved
@@ -15,7 +15,6 @@
   - Added memory-connection-limits feature to libp2p dependencies
 
 ### Added
-<<<<<<< HEAD
 - **Configurable Network Connection Maintenance Interval**: Implemented configurable network connection maintenance to reduce connection churn and improve stability
   - Replaced hardcoded 30-second connection maintenance interval with configurable value via `network_config.json`
   - Changed default maintenance interval from 30 seconds to 300 seconds (5 minutes) to significantly reduce connection churn
@@ -25,11 +24,9 @@
   - Users can customize maintenance frequency based on their specific network requirements
   - Validation ensures users cannot configure values that would cause excessive churn or make network unresponsive
   - Example configuration: `{"connection_maintenance_interval_seconds": 300}`
-=======
 - Enhanced network tests to verify TCP configuration improvements
 - Test coverage for connection limit functionality and swarm configuration
 - Comprehensive test suite for enhanced TCP features
->>>>>>> 43e6de44
 - **Configurable Ping Settings**: Enhanced network connectivity reliability with configurable ping keep-alive settings
   - Implemented more lenient default ping settings (30s interval, 20s timeout vs. previous 15s interval, 10s timeout)
   - Added file-based configuration support via `ping_config.json` for customizing ping behavior
