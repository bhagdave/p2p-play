# Changelog

All changes to this project will be documented in this file.

## [Unreleased]

### Added
<<<<<<< HEAD
- **Refactored Event Processing Architecture**: Extracted the massive main.rs event loop (377 lines) into a dedicated `EventProcessor` struct for better separation of concerns and improved maintainability
  - Created new `src/event_processor.rs` module with structured event handling architecture
  - Eliminated code duplication by consolidating three identical ActionResult handling blocks into a single `handle_action_result` method
  - Extracted complex nested match statements into focused, testable methods for each event type (UI events, network events, swarm events)
  - Added proper error handling separation between different event types and connection error filtering
  - Improved testability with 3 new unit tests specifically for EventProcessor functionality
  - Maintained 100% backward compatibility - all existing functionality preserved with identical behavior
  - Reduced main.rs complexity from 692 lines to 244 lines (65% reduction) while preserving all async/await behavior and tokio::select! logic
  - Enhanced code organization with clear separation between event processing, UI handling, and business logic
  - All 66 existing unit tests continue to pass after refactoring
=======
- **Message Relay Mechanism**: Comprehensive message relay system enabling secure message delivery through intermediate nodes when direct peer connections are unavailable
  - End-to-end encrypted messaging using ChaCha20Poly1305 cryptography with only intended recipients able to decrypt messages
  - Intelligent routing with direct-first strategy that falls back to relay delivery and finally to retry queue for maximum reliability  
  - Security features including rate limiting (10 messages/minute per peer), hop count limits (max 3 hops), and replay protection (5-minute message age window)
  - Resource management with automatic cleanup of expired confirmations and rate limits
  - Enhanced user experience with visual feedback showing delivery method: direct, relay network, or retry queue
  - Seamless integration with existing floodsub infrastructure using dedicated relay topic
  - Configurable relay settings through RelayConfig: enable_relay, enable_forwarding, max_hops, prefer_direct, rate_limit_per_peer
  - New `src/relay.rs` module with complete RelayService implementation including encryption, forwarding, and rate limiting
  - Extended message types in `src/types.rs`: RelayMessage, RelayConfig, RelayConfirmation for relay functionality
  - Enhanced direct message handler with intelligent fallback mechanism in `handle_direct_message_with_relay()` function
  - Comprehensive test coverage with 71 unit tests passing including 5 relay service tests
  - Fixes issue #155
>>>>>>> 2eb55297
- **Automatic Story Publishing**: Implemented automatic story publishing when stories are created, eliminating the friction of requiring users to manually run `publish s <id>` after story creation
  - Modified `create_new_story_with_channel()` to set stories as public by default instead of private
  - Enhanced story creation handlers to automatically broadcast newly created stories to connected peers
  - Updated event handling to trigger auto-publish when stories are created
  - Stories now automatically appear in other connected peers' story lists immediately upon creation
  - Updated success message to indicate "created and auto-published" 
  - Modified help text to clarify that `create s` now auto-publishes and `publish s` is for manual re-publishing
  - Manual `publish s <id>` command continues to work as before for re-publishing stories
  - Channel subscription filtering is preserved - only subscribed peers receive auto-published stories
  - No breaking changes to existing workflows - maintains full backward compatibility
  - Fixes issue #157
- **Channel Auto-Subscription and Discovery System**: Comprehensive channel auto-subscription and discovery system for enhanced channel discoverability across the P2P network
  - Added `ChannelAutoSubscriptionConfig` with configurable settings for auto-subscription behavior, notifications, and subscription limits
  - Enhanced channel management commands: `ls ch available`, `ls ch unsubscribed`, `sub ch <channel>`, `unsub ch <channel>`, `set auto-sub [on|off|status]`
  - Smart channel discovery with auto-subscription logic, spam prevention, and subscription limits (default: 10 max auto-subscriptions)
  - Storage enhancements for managing available vs subscribed channels with async processing
  - Integrated into unified network configuration for centralized management with persistent configuration and validation
  - Distinguishes between available channels and subscribed channels, providing fine-grained control over subscription behavior
  - Maintains full backward compatibility with existing commands and functionality
- **Refactored Storage Operations**: Significantly reduced code duplication in storage.rs by creating reusable database operation patterns
  - Created new `src/storage/` module structure with specialized submodules:
    - `utils.rs` - Common utilities (timestamp generation, ID generation, boolean conversion)
    - `mappers.rs` - Result mapping functions for converting database rows to structs
    - `query_builder.rs` - Fluent query builder for complex database operations  
    - `traits.rs` - Generic CRUD operation traits and configuration management patterns
  - Eliminated duplicate Story row-to-struct mapping logic across 6+ functions using `map_row_to_story`
  - Replaced duplicate timestamp generation patterns with centralized `get_current_timestamp()` utility
  - Replaced duplicate ID generation patterns with reusable `get_next_id()` function
  - Standardized boolean handling with `rust_bool_to_db()` and `db_bool_to_rust()` converters
  - Added 8 new unit tests covering the refactored storage components
  - Maintained 100% backward compatibility - all existing functionality preserved
  - All 57 tests continue to pass after refactoring
- **Crypto Module for End-to-End Encryption**: Comprehensive cryptographic security module providing message encryption, decryption, and digital signatures for secure P2P communications
  - **ChaCha20-Poly1305 AEAD**: Industry-standard authenticated encryption with associated data for message confidentiality and integrity
  - **Ed25519 Digital Signatures**: Fast, secure digital signatures using existing libp2p keypairs with timestamp-based replay protection
  - **Secure Key Derivation**: HKDF-SHA256 for deriving encryption keys from shared secrets with proper cryptographic safety
  - **Memory Security**: Automatic secure memory clearing using zeroize for sensitive cryptographic key material
  - **Input Validation**: Comprehensive validation including message size limits (1MB), public key format verification, and empty input checks
  - **Replay Protection**: Enforced timestamp validation with configurable time windows (5 minutes) to prevent replay attacks
  - **Security Constants**: Replaced hardcoded magic strings with named constants for better maintainability and security
  - **Enhanced Error Handling**: Detailed error messages with proper input validation and timestamp verification
  - **Public Key Management**: Efficient caching and retrieval of peer public keys with seamless libp2p integration and format validation
  - **Comprehensive API**: Complete encrypt/decrypt/sign/verify functionality following exact specification requirements
  - **Integration Ready**: Designed for DirectMessage encryption and secure message routing through intermediate nodes
  - **Memory Safety**: Proper handling of sensitive cryptographic data with secure random nonce generation and automatic memory clearing
  - **Extensive Testing**: 9 unit tests and 3 integration tests with 100% roundtrip verification, input validation, and replay protection coverage
  - **Usage Documentation**: Complete examples in `docs/crypto_usage.md` with integration patterns and security guarantees
  - **Dependencies Added**: chacha20poly1305 (0.10), hkdf (0.12), rand (0.8), sha2 (0.10), zeroize (1.8)
  - **Module Export**: Available as `p2p_play::crypto` for easy external integration
  - Fixes issue #154
- **Batch Story Deletion**: Enhanced story deletion functionality to support deleting multiple stories at once using comma-separated IDs
  - Modified `handle_delete_story` function to parse comma-separated story IDs while maintaining full backward compatibility
  - Added robust error handling that reports invalid IDs but continues processing remaining valid ones  
  - Gracefully handles spaces and empty entries from trailing commas (e.g., `delete s 1, 2, 3,` works correctly)
  - Updated help text from `delete s <id>` to `delete s <id1>[,<id2>,<id3>...]` to reflect new functionality
  - Support for mixed valid/invalid scenarios: `delete s 1,999,2` reports errors for invalid IDs but continues processing valid ones
  - Returns `RefreshStories` if any stories were successfully deleted, ensuring UI updates appropriately
  - Comprehensive test suite with 7 new test cases covering single/multiple deletion, error handling, and edge cases
  - Usage examples: `delete s 1` (single), `delete s 1,2,3` (multiple), `delete s 1, 2, 3` (with spaces)
  - Fixes issue #150
- **Channel-Based TUI Navigation**: Implemented hierarchical channel → stories navigation system in the Terminal User Interface
  - Added `ViewMode` enum with `Channels` and `Stories(String)` variants to track navigation state between channel list and story views
  - Enhanced keyboard navigation with Enter key to drill down from channels to stories and Escape key to return to channels view
  - Updated main display area to conditionally show either channel list with story counts or filtered stories within selected channel
  - Added dynamic title bars and context-aware help text that update based on current navigation level
  - Channel view displays: `📂 channel_name (X stories) - description` with story counts for each channel
  - Stories view displays: `📖/📕 id: Story Name` filtered by selected channel with visual indicators for public/private stories
  - Comprehensive test coverage for ViewMode variants, navigation state management, and UI display formatting
- **Distributed Channel Broadcasting**: Implemented consistent channel broadcasting following the same pattern as story publishing
  - Added `PublishedChannel` struct to wrap channels with publisher information, similar to `PublishedStory`
  - Updated channel creation to broadcast `PublishedChannel` messages instead of raw `Channel` messages
  - Enhanced floodsub message handling to process `PublishedChannel` messages with publisher information displayed to users
  - Maintained backward compatibility by supporting both `PublishedChannel` and legacy `Channel` message formats
  - Added comprehensive unit tests for `PublishedChannel` functionality including serialization and equality tests
  - Channel broadcasting now follows the exact same pattern as story broadcasting for consistency across the application

### Fixed
- **Windows Unicode Compatibility**: Fixed display of emoji icons in Windows terminals that showed as empty squares
  - Created cross-platform `Icons` utility with ASCII alternatives for Windows (e.g., `[ID]`, `[DIR]`, `[BOOK]` instead of 🏷️, 📂, 📖)
  - Replaced all hardcoded Unicode emojis throughout UI with conditional compilation using `#[cfg(windows)]`
  - Updated cursor positioning logic to account for different display widths between ASCII and Unicode icons
  - Non-Windows platforms continue to display colorful Unicode emojis for better user experience
  - Added comprehensive tests for icon utility functionality
- **Channel Subscription Database Integrity**: Fixed critical issue where channel subscriptions could fail silently due to missing foreign key enforcement
  - Enabled SQLite foreign key constraints (`PRAGMA foreign_keys = ON`) in database connections to ensure referential integrity
  - Enhanced subscription error handling to check if channels exist before attempting subscription
  - Improved user feedback when subscribing to non-existent channels with clear error messages
  - Added better debugging messages for channel creation and subscription processes
  - Fixed issue where users could subscribe to channels but wouldn't see them listed in the UI due to constraint violations

## [0.7.5] 2025-08-03

### Fixed
- **Duplicate Peer Names in UI**: Fixed critical issue where multiple peers appeared with identical names in the UI Connected Peers section
  - Enhanced UI display logic to use 20 characters instead of 8 for peer ID truncation, ensuring uniqueness between peers with similar ID prefixes
  - Improved default name detection to properly distinguish between system-generated default names and custom user names
  - Updated peer connection tests to validate the new display formatting logic
- **Peer Connection Visibility**: Fixed issue where connected peers were not visible in the UI's "Connected Peers" section
  - Peers are now automatically added to peer_names when connections are established, ensuring immediate visibility
  - Default peer names use full peer IDs to prevent naming collisions between peers with similar ID prefixes
  - Enhanced UI display formatting to safely handle peer ID truncation without panic risks
  - Direct messaging now works immediately after peer connection without waiting for name broadcasts
- **TUI Story Display**: Fixed received stories not appearing in TUI interface immediately after being received
  - Resolved race condition where story saving was asynchronous but UI refresh happened immediately
  - Stories received from other peers now appear in TUI Stories panel immediately after the automatic refresh
  - Ensures consistency between command-line `ls s` output and TUI Stories panel
  - Modified handle_input_event in src/event_handlers.rs to trim input before processing

### Added
- **Unified Network Configuration**: Consolidated 4 separate network configuration files into a single `unified_network_config.json` with hot reload capability
  - Merged `bootstrap_config.json`, `network_config.json`, `ping_config.json`, and `direct_message_config.json` into unified structure
  - Added new `reload config` command for runtime configuration updates without application restart
  - Provides detailed feedback showing loaded configuration values and restart requirements
  - Maintained backward compatibility with existing individual config files for smooth migration
  - Enhanced configuration validation with meaningful error messages for all network settings
  - Improved configuration organization with logical grouping of related network parameters
  - Updated comprehensive documentation in README.md with complete configuration examples and usage instructions
- **Swarm Configuration Improvements**: Implemented comprehensive swarm configuration with connection limits and enhanced event filtering
  - Added granular connection control through new NetworkConfig fields: `max_connections_per_peer` (default: 1), `max_pending_incoming` (default: 10), `max_pending_outgoing` (default: 10), `max_established_total` (default: 100), and `connection_establishment_timeout_seconds` (default: 30)
  - Enhanced Connection Manager with configurable dial concurrency based on `max_pending_outgoing` setting
  - Improved swarm configuration with better timeout management and connection establishment parameters
  - Added connection event filtering to reduce UI/console noise while maintaining comprehensive file logging
  - Filters common connection errors (timeouts, refused connections, broken pipes) and categorizes errors to only show unexpected issues in UI
  - Uses serde defaults to ensure existing config files continue working with backward compatibility
  - Comprehensive validation with meaningful error messages and graceful handling of legacy configuration files
- **Configurable Network Timeouts**: Implemented configurable request-response timeouts with comprehensive validation to improve network reliability
  - **Extended existing NetworkConfig** from main branch with `request_timeout_seconds` and `max_concurrent_streams` fields
  - **Increased default timeout** from 30 to 60 seconds for better reliability on slower networks
  - **User-configurable settings** via `network_config.json` for custom timeout, concurrency, and connection maintenance values
  - **Comprehensive validation** prevents extreme configurations that could break the system
  - **Graceful fallback** to safe defaults when configuration file is missing or invalid
  - **Enhanced debugging** with configuration value logging for troubleshooting
  - Addresses network connectivity issues and premature timeouts on slower connections
- **Configurable Network Connection Maintenance Interval**: Implemented configurable network connection maintenance to reduce connection churn and improve stability
  - Replaced hardcoded 30-second connection maintenance interval with configurable value via `network_config.json`
  - Changed default maintenance interval from 30 seconds to 300 seconds (5 minutes) to significantly reduce connection churn
  - Added `NetworkConfig` structure with validation to prevent extreme values (minimum 60s, maximum 3600s)
  - Configuration automatically created with sensible defaults if file is missing or invalid
  - Provides clear error messages for invalid configurations with graceful fallback to defaults
  - Users can customize maintenance frequency based on their specific network requirements
  - Validation ensures users cannot configure values that would cause excessive churn or make network unresponsive
  - Example configuration: `{"connection_maintenance_interval_seconds": 300, "request_timeout_seconds": 60, "max_concurrent_streams": 100}`
- Enhanced network tests to verify TCP configuration improvements
- Test coverage for connection limit functionality and swarm configuration
- Comprehensive test suite for enhanced TCP features
- **Configurable Ping Settings**: Enhanced network connectivity reliability with configurable ping keep-alive settings
  - Implemented more lenient default ping settings (30s interval, 20s timeout vs. previous 15s interval, 10s timeout)
  - Added file-based configuration support via `ping_config.json` for customizing ping behavior
  - Created `PingConfig` structure with validation and error handling for loading configuration
  - Configuration falls back to sensible defaults if file is missing or invalid
  - Improved connection stability for peers with temporary network hiccups
  - Note: libp2p 0.56.0 doesn't support configurable max_failures, so only interval and timeout are configurable

### Fixed
- **TUI Corruption Prevention**: Replaced inappropriate `error!` macro usage throughout the codebase with proper `ErrorLogger` infrastructure
  - Replaced 24 network-related `error!` calls in event_handlers.rs with `log_network_error!` macro calls
  - Fixed peer discovery dial failures, story broadcast errors, subscription check errors, Kademlia bootstrap and DHT errors
  - Addressed connection monitoring failures, direct message validation errors, and node description request/response errors
  - Replaced 5 runtime `error!` calls in main.rs with `ErrorLogger.log_error()` calls for UI event handling and drawing errors
  - Updated bootstrap.rs, network.rs, and storage.rs to use proper error logging instead of console output
  - Preserved 12 critical initialization and cleanup `error!` calls that should remain visible to users
  - Network and runtime errors now properly log to files instead of corrupting the TUI display
  - Maintains same error logging behavior while preventing inappropriate console output during normal operation

### Enhanced
- **Network Reconnection Speed**: Implemented faster network reconnections with intelligent throttling for improved connection recovery
  - Reduced connection maintenance interval from **300 seconds to 30 seconds** (10x faster)
  - Added intelligent dual throttling intervals for reconnection attempts:
    - Recently connected peers (within 5 minutes): **15-second interval** for faster reconnection
    - Other peers: **60-second interval** (unchanged) for stable reconnection patterns
  - Implemented tracking of successful connections to optimize future reconnection attempts
  - Added immediate connection maintenance triggers when connections are lost
  - Reduced minimum configuration validation threshold from 60s to 30s to support faster maintenance intervals
  - Provides **10x faster connection recovery** while maintaining network stability through intelligent reconnection timing
  - Addresses issue where network reconnections were taking too long after peer connections dropped
- **DHT Bootstrap Message Management**: Improved TUI user experience by moving repetitive DHT bootstrap success messages to dedicated log files
  - DHT bootstrap success messages now write to `bootstrap.log` file instead of cluttering the TUI interface
  - Bootstrap error messages still appear in the TUI for user visibility as they should be
  - Enhanced `handle_kad_event()` function to accept `BootstrapLogger` parameter for proper message routing
  - Updated function signatures throughout event handling system to support bootstrap logging
  - Eliminates repetitive "DHT bootstrap successful with peer:" messages from TUI output log
  - Provides cleaner user interface while maintaining full bootstrap activity tracking in log files
- **Network TCP Configuration**: Significantly improved TCP transport configuration for better connectivity and resource management
  - Added connection limits to prevent resource exhaustion with optimal pending connection thresholds
  - Enhanced TCP socket configuration with explicit TTL settings and optimized listen backlog (1024)
  - Improved connection pooling with increased yamux stream limits (512 concurrent streams)
  - Configured swarm with dial concurrency factor (8) for better connection attempts
  - Added idle connection timeout (60 seconds) for automatic resource cleanup
  - Platform-specific optimizations for Windows and non-Windows systems
  - Added memory-connection-limits feature to libp2p dependencies

### Technical Details
- Updated `src/network.rs` with enhanced TCP transport configuration (lines 149-180)
- Improved yamux multiplexing configuration for better connection reuse
- Enhanced swarm configuration with connection management features

### Removed
- **Obsolete Peer Listing Commands**: Removed `ls p` (list discovered peers) and `ls c` (list connected peers) commands
  - Commands were redundant due to TUI's dedicated "Connected Peers" section showing real-time peer information
  - Removed command handlers and associated functions from event handling system
  - Updated help text and error messages to reflect command removal
  - Simplified codebase by removing unused imports and functionality

## [0.7.4] 2025-08-02

### Added
- **Direct Message Retry Logic**: Implemented robust retry mechanism for direct messages with automatic delivery attempts
  - Messages automatically retry up to 3 times before reporting failure
  - Connection-based retries: pending messages retry when target peer reconnects  
  - Time-based retries: background task processes pending messages every 30 seconds
  - Silent operation: users only see final success/failure, not individual retry attempts
  - Configurable retry count, intervals, and enable/disable features via `direct_message_config.json`
  - Thread-safe message queue with Arc<Mutex<Vec<PendingDirectMessage>>> for concurrent access
  - Improved reliability of peer-to-peer communication with backward compatibility maintained
  - Enhanced user experience with automatic retry handling instead of manual retry requirements
- **Chronological Story Ordering**: Stories are now displayed in chronological order with newest stories appearing first
  - Added `created_at` timestamp field to stories table in SQLite database
  - Database queries changed from `ORDER BY id` to `ORDER BY created_at DESC` for proper chronological sorting
  - Automatic timestamp assignment for all new stories using system time
  - Backwards compatibility through database migration that adds `created_at` column to existing stories
  - Existing stories without timestamps initially show with `created_at = 0` and appear last in chronological order
- **Enhanced Story Display Format**: Improved story list formatting with channel information and visual indicators
  - Updated story list format to show: `📖 [channel] id: Story Name` 
  - Enhanced command-line display: `📖 Public | Channel: general | id: Story Name`
  - Added channel information to story details view for better organization
  - Different emoji indicators for public (📖) vs private (📕) stories
- **Channel Broadcasting**: Implemented channel sharing functionality between P2P nodes to enable automatic propagation of channels across the network
  - Enhanced `create ch` command to broadcast newly created channels via floodsub to all connected peers
  - Added automatic reception and local storage of channels shared by other peers
  - Channels are serialized to JSON and transmitted using the existing floodsub infrastructure
  - Remote channels are automatically saved to local SQLite database upon reception
  - Provides user feedback for both channel creation ("Channel 'name' created successfully") and reception ("📺 Received channel 'name' from network")
  - Leverages existing P2P networking protocols for seamless channel distribution without requiring additional network configuration
- **Bootstrap Logging**: Added dedicated bootstrap.log file for bootstrap connection attempts and status updates to reduce TUI clutter
  - Created BootstrapLogger module with categorized logging levels (BOOTSTRAP_INIT, BOOTSTRAP_ATTEMPT, BOOTSTRAP_STATUS, BOOTSTRAP_ERROR)
  - All bootstrap activity now logged to bootstrap.log with UTC timestamps
  - Moved periodic bootstrap status logging from TUI to file for cleaner user interface
  - Bootstrap configuration loading and DHT connection status updates no longer appear in terminal interface
  - Fallback to standard logging if file operations fail

### Fixed
- **TUI Auto-scroll Re-enable Functionality**: Fixed issue where new messages were not immediately visible after re-enabling auto-scroll mode. When users pressed 'End' to re-enable auto-scroll after manual scrolling, the scroll offset was not properly reset, causing new messages to not be automatically displayed at the bottom of the output log. Enhanced the auto-scroll re-enable logic to reset the scroll offset when transitioning back to auto-scroll mode, ensuring new messages are immediately visible. Addresses feedback on PR for issue #102.
- **TUI Auto-scroll to Manual Scroll Transition**: Fixed jarring jump behavior when transitioning from auto-scroll to manual scrolling in the TUI. When auto-scroll was active and users pressed arrow keys to manually scroll, the view would incorrectly jump to the stored scroll offset (often position 0) instead of smoothly continuing from the current display position. Enhanced `scroll_up()` and `scroll_down()` methods to capture the current auto-scroll position before transitioning to manual scroll mode, providing an intuitive and seamless scrolling experience. Fixes issue #102.
- **TUI Connection Error Display**: Removed "Failed to connect" messages from TUI output while preserving error logging to `errors.log` file for debugging purposes. This eliminates unnecessary noise in the user interface while maintaining full error tracking capabilities. Fixes issue #100.
- Fixed test coverage reporting configuration with tarpaulin.

### Changes
- Moved tests to their own files and out of the general code
- Ran `cargo fmt` and `cargo clippy --fix` to clean up the codebase
- Created docs folder and moved any docs into it
- Created new `scripts/` directory
- Moved `test_runner.sh` → `scripts/test_runner.sh`
- Moved `test_coverge.sh` → `scripts/test_coverge.sh`
- **GitHub Workflow**: Updated `.github/workflows/release.yml` to reference `./scripts/test_runner.sh` instead of `./test_runner.sh`
- **Documentation**: Updated `CLAUDE.md` test runner command to use new path

### Added
- More tests to increase test coverage
- Added test_coverage.sh file to check current coverage

## [0.7.3] - 2025-07-24

### Fixed
- **Windows Socket Error 10048**: Fixed "Address already in use"  on Windows 10, causing connection failures during transport protocol negotiation
- **Windows Keyboard Error**: Fudge on timeouts to get the key input working on widows 10

## [0.7.2] - 2025-07-23

### Fixed
- **Windows Socket Error 10048**: Fixed "Address already in use" (WSAEADDRINUSE) error that frequently occurred on Windows 10, causing connection failures during transport protocol negotiation
  - **Platform-specific TCP Configuration**: Added conditional compilation to disable port reuse on Windows systems while maintaining optimal performance on Unix systems
  - **Connection Throttling**: Implemented 60-second minimum interval between reconnection attempts to the same peer to reduce rapid reconnection issues
  - **Enhanced Error Handling**: Replaced blocking mutex operations with non-blocking `try_lock()` and graceful fallback mechanisms
  - **Memory Management**: Added periodic cleanup of old connection attempt entries to prevent memory leaks
  - Fixes issue #52

## [0.7.1] - 2025-07-23

### Fixed
- Release workflow fixed

## [0.7.0] - 2025-07-23

### Added
- **Enhanced DHT Bootstrap Functionality**: Comprehensive bootstrap management for better node connectivity and reliability
  - **Persistent Bootstrap Configuration**: Bootstrap peers saved to `bootstrap_config.json` with default peers from libp2p.io for immediate connectivity
  - **Automatic Bootstrap on Startup**: DHT automatically bootstraps using configured peers on application startup
  - **Smart Retry Logic**: Exponential backoff retry mechanism (5s → 10s → 20s → 40s → 80s) with background operation that doesn't block user interaction
  - **Enhanced Command System**: Six new bootstrap management commands with backward compatibility:
    - `dht bootstrap add <multiaddr>` - Add peer to persistent configuration
    - `dht bootstrap remove <multiaddr>` - Remove peer from configuration with validation preventing removal of last peer
    - `dht bootstrap list` - Show all configured peers with status details
    - `dht bootstrap clear` - Clear all configured bootstrap peers
    - `dht bootstrap retry` - Manually trigger bootstrap retry with all configured peers
    - `dht bootstrap <multiaddr>` - Direct bootstrap (original functionality preserved)
  - **Real-time Status Monitoring**: Bootstrap status tracking (`NotStarted` → `InProgress` → `Connected`/`Failed`) with DHT event integration
  - **Thread-safe Implementation**: AutoBootstrap component with Arc&lt;Mutex&gt; protection for concurrent access safety
  - **Comprehensive Validation**: Bootstrap peer validation with graceful error handling for malformed addresses
  - **Multiple Bootstrap Peer Support**: Redundancy through multiple bootstrap peers tried in sequence until successful
  - **Periodic Status Logging**: Bootstrap progress visibility with status updates every 30 seconds in application logs
- **Node Descriptions**: Optional node descriptions that can be shared between peers on the P2P network
  - `create desc <description>` command to create a node description (max 1024 bytes)
  - `show desc` command to display your current node description with byte count
  - `get desc <peer_alias>` command to request description from a connected peer
  - Uses dedicated request-response protocol with structured NodeDescriptionRequest/NodeDescriptionResponse types
  - Comprehensive validation for file size limits, empty descriptions, and peer connectivity
  - Note: All nodes must run the same version to use node descriptions due to protocol compatibility
- **Step-by-step Interactive Story Creation**: Enhanced story creation with guided prompts and improved user experience
  - Interactive prompts for name, header, and body fields with real-time validation
  - Improved cursor positioning and text rendering for multi-line story content
  - Enhanced emoji width calculation for proper text display and cursor management
  - Better error handling and user feedback during story creation process
  - Streamlined UI flow with clearer instructions and visual indicators
- **Kademlia DHT Support**: Complete implementation of Kademlia DHT for internet-wide peer discovery
  - New `dht bootstrap <multiaddr>` command to connect to bootstrap peers and join the DHT network
  - New `dht peers` command to discover closest peers in the DHT network
  - Automatic DHT server mode for accepting queries and providing records to other peers
  - Seamless integration with existing floodsub story sharing and direct messaging
  - Enhanced peer discovery beyond local network (mDNS) to internet-scale connectivity
  - Comprehensive event handling for bootstrap success/failure and peer discovery notifications
- **Story Deletion**: New `delete s <id>` command to permanently remove stories from local storage
- Local story deletion functionality with proper error handling and user feedback
- Comprehensive test coverage for story deletion including edge cases and database operations
- test_runner script now uses tarpaulin to produce coverage report
- **TUI Auto-scroll**: Added intelligent auto-scroll functionality for terminal output
  - Automatically scrolls to show new messages when they arrive
  - Preserves manual scroll position when user scrolls up to read history
  - End key re-enables auto-scroll and jumps to latest messages
  - Status bar shows current auto-scroll state (AUTO: ON/OFF)
  - Maintains user control while ensuring new content is visible

### Fixed
- **TUI Responsiveness**: Fixed TUI interface keystrokes ('c', 'i', 'q') taking a long time to register, especially during network operations
  - Removed blocking 1-second sleep during story publishing and 2-second sleep during connection establishment
  - Moved heavy I/O operations (story saving) to background tasks using `tokio::spawn()` to prevent blocking the main event loop
  - Enhanced event loop to prioritize UI events over network events for immediate response
  - Made `UILogger` cloneable to support error reporting from background tasks
  - UI commands now process immediately regardless of network activity while preserving all existing functionality
- **Terminal UI Text Rendering**: Fixed text overlap and readability issues in the Output panel where text was rendering without proper spacing
- Improved text wrapping by changing from `Wrap { trim: true }` to `Wrap { trim: false }` to preserve spacing
- Enhanced text rendering using explicit ratatui `Text`/`Line`/`Span` structures for better text handling
- Updated layout constraints from percentage-based to minimum width constraints for improved display stability
- Removed handshake failures and network error messages from console output to prevent TUI interface disruption
- Replaced println! statements in network.rs with proper logging calls
- Network connection errors (incoming/outgoing) now log to error file instead of console
- Replaced unsafe environment variable manipulation in tests with safe alternatives using temporary databases

### Changed
- Updated logging system from pretty_env_logger to env_logger for better control
- Added custom logger configuration to filter libp2p internal errors from console
- Enhanced ErrorLogger with log_network_error() method for network-specific error handling
- Configured log level filtering to suppress noisy libp2p module messages (libp2p_swarm, libp2p_tcp, etc.)
- Removed noisy connection and disconnection messages from TUI output log to improve user experience
- Connection establishment messages ("Connected to new peer: {peer_id}") no longer appear in the output log
- Disconnection messages ("Disconnected from {name}: {peer_id}") no longer appear in the output log  
- Failed connection messages ("Failed to connect to {peer_id}: {error}") no longer appear in the output log
- Connection status remains visible in the dedicated "Connected Peers" section
- Connection events are still logged to file for debugging purposes
- Test suite now uses safe Rust code exclusively, eliminating all unsafe blocks from storage tests
- Additional test coverage with target of over 40%

## [0.6.0] - 2025-07-16

### Added
- **Channel System**: Complete channel-based story organization with subscription management
- `ls ch` - List all available channels with descriptions
- `ls sub` - List your channel subscriptions
- `create ch name|description` - Create new channels for organizing stories
- `sub <channel>` - Subscribe to specific channels to receive their stories
- `unsub <channel>` - Unsubscribe from channels you no longer want to follow
- Enhanced `create s` command with optional channel parameter: `create s name|header|body[|channel]`
- Automatic subscription to "general" channel for all new users
- Channel-based story filtering across the P2P network - peers only receive stories from subscribed channels
- SQLite database tables for channels (`channels`) and subscriptions (`channel_subscriptions`)
- Show current alias when 'name' command is used without arguments
- Added test coverage for 'name' command functionality without arguments
- Test verifies that typing just 'name' shows current alias or helpful message if no alias is set
- File-based error logging system that writes errors to `errors.log` instead of displaying them in the UI
- New ErrorLogger module with timestamped error logging and comprehensive test coverage
- Added chrono dependency for UTC timestamps in error logs
- Added the clear output functionality for the TUI: Press 'c' in Normal mode to clear all output from the scrolling log area
- Added comprehensive test coverage for clear output functionality including edge cases and key binding integration
- Updated UI instructions and help text to include information about the clear output feature
- **Proper point-to-point direct messaging using libp2p request-response protocol**
- Added `request-response` and `cbor` features to libp2p dependency for true peer-to-peer communication
- Created `DirectMessageRequest` and `DirectMessageResponse` types for proper message serialization
- Added delivery confirmations for direct messages with success/failure feedback
- Enhanced security with sender identity validation to prevent message spoofing
- Added timeout and retry policies for request-response protocol reliability

### Changed
- **BREAKING CHANGE**: Updated `Story` structure to include `channel` field - not backward compatible with v0.5.x
- **Network Protocol**: Stories now include channel information in serialization format
- **Story Filtering**: Peer-to-peer story sharing now filtered by channel subscriptions
- Stories default to "general" channel if no channel specified
- Database migration automatically adds channel support to existing stories
- Enhanced help text to include all new channel-related commands
- Errors from story operations (list, create, publish) are now logged to file instead of being displayed in the UI
- Cleaner user interface experience with errors no longer cluttering the display
- Error logging includes fallback to stderr if file writing fails
- **Replaced broadcast-based direct messaging with true point-to-point protocol**
- Direct messages now use `request-response` protocol instead of `floodsub` broadcasting
- Messages are sent directly to intended recipients only, eliminating network overhead
- Enhanced privacy as messages are no longer broadcast to all peers
- Added proper error handling and delivery confirmations for direct messages

### Technical Details
- Channel subscriptions are stored per peer in SQLite database
- Automatic database migration adds channel column to existing story tables
- Stories from unsubscribed channels are filtered out during network communication
- Default "general" channel created automatically on first run
- Backward compatibility for story storage while maintaining network protocol breaking change
- Tests wil now only work with the test runner or you will get db failures

## [0.5.0] - 2025-07-14

### Added
- Added Terminal User Interface (TUI) built with ratatui for improved user experience
- Multi-panel layout with status bar, output log, connected peers panel, and stories panel
- Interactive controls with keyboard navigation and visual feedback
- Real-time connection status updates and story sharing notifications
- Added "show story <id>" command to display full story details including header, body, and public status

### Performance
- Optimized peer name sorting performance with caching in direct message parsing
- Implemented SortedPeerNamesCache to maintain pre-sorted peer names, reducing complexity from O(n log n) per direct message command to O(1)
- Cache only updates when peer list changes (new peers, disconnections, name changes)
- Maintains identical functional behavior while significantly improving performance for direct messaging in environments with many peers


## [0.4.1] - 2025-07-13

### Changed
- Addressed deprecation warnings that were appearing during compilation by replacing deprecated floodsub type aliases with their non-deprecated equivalents.
- Fixed direct messaging failure when peer names contained spaces. The command msg Alice Smith Hello world was incorrectly parsed as sending "Smith Hello world" to peer "Alice" instead of sending "Hello world" to peer "Alice Smith".
- Modified peer name handling in handle_floodsub_event to check if name has changed
- Added proper logging for first-time names vs. changed names vs. unchanged names
- Ensures peer names are fixed when first received and only updated if they change


## [0.4.0] - 2025-07-07

### Added
- Direct messaging functionality between peers using alias names
- New `msg <peer_alias> <message>` command for sending private messages
- DirectMessage data structure with sender/receiver info and timestamp
- Message filtering to ensure only intended recipients see direct messages
- Visual indicators (📨 emoji) for received direct messages
- Command validation to ensure sender has set their name and recipient exists
- Comprehensive unit tests for direct messaging functionality

### Changed
- Updated JSON storage of stories from json to sqlite
- Refactored story management to use SQLite for persistent storage
- Updated peer alias storage to use SQLite instead of JSON
- Updated help text to include new messaging command
- Enhanced floodsub event handler to process DirectMessage types
- Extended event system to support direct message events
- Updated libp2p dependencies to latest version
- Removed unused dependencies and cleaned up Cargo.toml

### Technical Details
- Uses broadcast + filtering approach for message delivery
- Messages are sent via existing floodsub infrastructure but only displayed to intended recipients
- Future enhancement planned for true point-to-point messaging using libp2p request-response protocol
- SQLite database schema includes tables for stories and peer aliases

## [0.3.6] - 2025-07-06

### Added
- Creates stories.json file on startup on stories

### Changed
- Refactored the large event handling logic in main.rs by extracting it into a dedicated event_handlers.rs module

## [0.3.5] - 2025-07-05

### Added
- Interactive story creation mode: Users can now create stories by typing `create s` and being prompted for each element (name, header, body)
- Input validation for story creation with clear error messages for empty inputs
- Updated help text to show both interactive and legacy creation modes

### Changed
- Enhanced `create s` command to support both interactive mode (no arguments) and legacy pipe-separated format (with arguments)
- Improved user experience with guided prompts for story elements

## [0.3.4] - 2025-07-05

### Added
- Added persistent storage for peer aliases across application restarts
- Peer names are now automatically saved when set via the `name` command
- Saved peer names are loaded automatically on application startup
- Added comprehensive unit tests for peer name persistence functionality

### Changed
- Users no longer need to re-enter their alias after restarting the application
- Peer names are stored in JSON format in `./peer_name.json`

## [0.3.3] - 2025-07-04

### Fixed
- Fixed user command output to display without requiring RUST_LOG environment variable
- Replaced logging macros with direct console output for all user-facing commands (help, ls, create, publish, name)
- Commands now work immediately without needing logging configuration

## [0.3.2] - 2025-07-04

### Added
- Added New option 'name' to allow a peer to be aliased<|MERGE_RESOLUTION|>--- conflicted
+++ resolved
@@ -5,7 +5,6 @@
 ## [Unreleased]
 
 ### Added
-<<<<<<< HEAD
 - **Refactored Event Processing Architecture**: Extracted the massive main.rs event loop (377 lines) into a dedicated `EventProcessor` struct for better separation of concerns and improved maintainability
   - Created new `src/event_processor.rs` module with structured event handling architecture
   - Eliminated code duplication by consolidating three identical ActionResult handling blocks into a single `handle_action_result` method
@@ -16,7 +15,6 @@
   - Reduced main.rs complexity from 692 lines to 244 lines (65% reduction) while preserving all async/await behavior and tokio::select! logic
   - Enhanced code organization with clear separation between event processing, UI handling, and business logic
   - All 66 existing unit tests continue to pass after refactoring
-=======
 - **Message Relay Mechanism**: Comprehensive message relay system enabling secure message delivery through intermediate nodes when direct peer connections are unavailable
   - End-to-end encrypted messaging using ChaCha20Poly1305 cryptography with only intended recipients able to decrypt messages
   - Intelligent routing with direct-first strategy that falls back to relay delivery and finally to retry queue for maximum reliability  
@@ -30,7 +28,6 @@
   - Enhanced direct message handler with intelligent fallback mechanism in `handle_direct_message_with_relay()` function
   - Comprehensive test coverage with 71 unit tests passing including 5 relay service tests
   - Fixes issue #155
->>>>>>> 2eb55297
 - **Automatic Story Publishing**: Implemented automatic story publishing when stories are created, eliminating the friction of requiring users to manually run `publish s <id>` after story creation
   - Modified `create_new_story_with_channel()` to set stories as public by default instead of private
   - Enhanced story creation handlers to automatically broadcast newly created stories to connected peers
