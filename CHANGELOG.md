--- conflicted
+++ resolved
@@ -4,7 +4,6 @@
 
 ## [Unreleased]
 
-<<<<<<< HEAD
 ### Fixed
 - Removed handshake failures and network error messages from console output to prevent TUI interface disruption
 - Replaced println! statements in network.rs with proper logging calls
@@ -15,15 +14,12 @@
 - Added custom logger configuration to filter libp2p internal errors from console
 - Enhanced ErrorLogger with log_network_error() method for network-specific error handling
 - Configured log level filtering to suppress noisy libp2p module messages (libp2p_swarm, libp2p_tcp, etc.)
-=======
-### Changed
 - Removed noisy connection and disconnection messages from TUI output log to improve user experience
 - Connection establishment messages ("Connected to new peer: {peer_id}") no longer appear in the output log
 - Disconnection messages ("Disconnected from {name}: {peer_id}") no longer appear in the output log  
 - Failed connection messages ("Failed to connect to {peer_id}: {error}") no longer appear in the output log
 - Connection status remains visible in the dedicated "Connected Peers" section
 - Connection events are still logged to file for debugging purposes
->>>>>>> b0936a19
 
 ## [0.6.0] - 2025-07-16
 
