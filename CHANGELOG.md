--- conflicted
+++ resolved
@@ -4,7 +4,6 @@
 
 ## [Unreleased]
 
-<<<<<<< HEAD
 ### Fixed
 - **TUI Corruption Prevention**: Replaced inappropriate `error!` macro usage throughout the codebase with proper `ErrorLogger` infrastructure
   - Replaced 24 network-related `error!` calls in event_handlers.rs with `log_network_error!` macro calls
@@ -15,7 +14,6 @@
   - Preserved 12 critical initialization and cleanup `error!` calls that should remain visible to users
   - Network and runtime errors now properly log to files instead of corrupting the TUI display
   - Maintains same error logging behavior while preventing inappropriate console output during normal operation
-=======
 ### Added
 - **Configurable Ping Settings**: Enhanced network connectivity reliability with configurable ping keep-alive settings
   - Implemented more lenient default ping settings (30s interval, 20s timeout vs. previous 15s interval, 10s timeout)
@@ -24,7 +22,6 @@
   - Configuration falls back to sensible defaults if file is missing or invalid
   - Improved connection stability for peers with temporary network hiccups
   - Note: libp2p 0.56.0 doesn't support configurable max_failures, so only interval and timeout are configurable
->>>>>>> 226966f4
 
 ### Removed
 - **Obsolete Peer Listing Commands**: Removed `ls p` (list discovered peers) and `ls c` (list connected peers) commands
