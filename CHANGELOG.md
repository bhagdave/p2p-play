--- conflicted
+++ resolved
@@ -5,7 +5,6 @@
 ## [Unreleased]
 
 ### Added
-<<<<<<< HEAD
 - **Refactored Event Processing Architecture**: Extracted the massive main.rs event loop (377 lines) into a dedicated `EventProcessor` struct for better separation of concerns and improved maintainability
   - Created new `src/event_processor.rs` module with structured event handling architecture
   - Eliminated code duplication by consolidating three identical ActionResult handling blocks into a single `handle_action_result` method
@@ -16,7 +15,6 @@
   - Reduced main.rs complexity from 692 lines to 244 lines (65% reduction) while preserving all async/await behavior and tokio::select! logic
   - Enhanced code organization with clear separation between event processing, UI handling, and business logic
   - All 66 existing unit tests continue to pass after refactoring
-=======
 - **Automatic Story Publishing**: Implemented automatic story publishing when stories are created, eliminating the friction of requiring users to manually run `publish s <id>` after story creation
   - Modified `create_new_story_with_channel()` to set stories as public by default instead of private
   - Enhanced story creation handlers to automatically broadcast newly created stories to connected peers
@@ -28,7 +26,6 @@
   - Channel subscription filtering is preserved - only subscribed peers receive auto-published stories
   - No breaking changes to existing workflows - maintains full backward compatibility
   - Fixes issue #157
->>>>>>> 459e54e9
 - **Channel Auto-Subscription and Discovery System**: Comprehensive channel auto-subscription and discovery system for enhanced channel discoverability across the P2P network
   - Added `ChannelAutoSubscriptionConfig` with configurable settings for auto-subscription behavior, notifications, and subscription limits
   - Enhanced channel management commands: `ls ch available`, `ls ch unsubscribed`, `sub ch <channel>`, `unsub ch <channel>`, `set auto-sub [on|off|status]`
