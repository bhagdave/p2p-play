# Changelog

All changes to this project will be documented in this file.

## [unreleased]

### Added
<<<<<<< HEAD
- **Direct Message Retry Logic**: Implemented robust retry mechanism for direct messages with automatic delivery attempts
  - Messages automatically retry up to 3 times before reporting failure
  - Connection-based retries: pending messages retry when target peer reconnects  
  - Time-based retries: background task processes pending messages every 30 seconds
  - Silent operation: users only see final success/failure, not individual retry attempts
  - Configurable retry count, intervals, and enable/disable features via `direct_message_config.json`
  - Thread-safe message queue with Arc<Mutex<Vec<PendingDirectMessage>>> for concurrent access
  - Improved reliability of peer-to-peer communication with backward compatibility maintained
  - Enhanced user experience with automatic retry handling instead of manual retry requirements
=======
- **Chronological Story Ordering**: Stories are now displayed in chronological order with newest stories appearing first
  - Added `created_at` timestamp field to stories table in SQLite database
  - Database queries changed from `ORDER BY id` to `ORDER BY created_at DESC` for proper chronological sorting
  - Automatic timestamp assignment for all new stories using system time
  - Backwards compatibility through database migration that adds `created_at` column to existing stories
  - Existing stories without timestamps initially show with `created_at = 0` and appear last in chronological order
- **Enhanced Story Display Format**: Improved story list formatting with channel information and visual indicators
  - Updated story list format to show: `📖 [channel] id: Story Name` 
  - Enhanced command-line display: `📖 Public | Channel: general | id: Story Name`
  - Added channel information to story details view for better organization
  - Different emoji indicators for public (📖) vs private (📕) stories
>>>>>>> b08fdbf4
- **Channel Broadcasting**: Implemented channel sharing functionality between P2P nodes to enable automatic propagation of channels across the network
  - Enhanced `create ch` command to broadcast newly created channels via floodsub to all connected peers
  - Added automatic reception and local storage of channels shared by other peers
  - Channels are serialized to JSON and transmitted using the existing floodsub infrastructure
  - Remote channels are automatically saved to local SQLite database upon reception
  - Provides user feedback for both channel creation ("Channel 'name' created successfully") and reception ("📺 Received channel 'name' from network")
  - Leverages existing P2P networking protocols for seamless channel distribution without requiring additional network configuration
- **Bootstrap Logging**: Added dedicated bootstrap.log file for bootstrap connection attempts and status updates to reduce TUI clutter
  - Created BootstrapLogger module with categorized logging levels (BOOTSTRAP_INIT, BOOTSTRAP_ATTEMPT, BOOTSTRAP_STATUS, BOOTSTRAP_ERROR)
  - All bootstrap activity now logged to bootstrap.log with UTC timestamps
  - Moved periodic bootstrap status logging from TUI to file for cleaner user interface
  - Bootstrap configuration loading and DHT connection status updates no longer appear in terminal interface
  - Fallback to standard logging if file operations fail

### Fixed
- **TUI Connection Error Display**: Removed "Failed to connect" messages from TUI output while preserving error logging to `errors.log` file for debugging purposes. This eliminates unnecessary noise in the user interface while maintaining full error tracking capabilities. Fixes issue #100.
- Fixed test coverage reporting configuration with tarpaulin.

### Changes
- Moved tests to their own files and out of the general code
- Ran `cargo fmt` and `cargo clippy --fix` to clean up the codebase
- Created docs folder and moved any docs into it
- Created new `scripts/` directory
- Moved `test_runner.sh` → `scripts/test_runner.sh`
- Moved `test_coverge.sh` → `scripts/test_coverge.sh`
- **GitHub Workflow**: Updated `.github/workflows/release.yml` to reference `./scripts/test_runner.sh` instead of `./test_runner.sh`
- **Documentation**: Updated `CLAUDE.md` test runner command to use new path

### Added
- More tests to increase test coverage
- Added test_coverage.sh file to check current coverage

## [0.7.3] - 2025-07-24

### Fixed
- **Windows Socket Error 10048**: Fixed "Address already in use"  on Windows 10, causing connection failures during transport protocol negotiation
- **Windows Keyboard Error**: Fudge on timeouts to get the key input working on widows 10

## [0.7.2] - 2025-07-23

### Fixed
- **Windows Socket Error 10048**: Fixed "Address already in use" (WSAEADDRINUSE) error that frequently occurred on Windows 10, causing connection failures during transport protocol negotiation
  - **Platform-specific TCP Configuration**: Added conditional compilation to disable port reuse on Windows systems while maintaining optimal performance on Unix systems
  - **Connection Throttling**: Implemented 60-second minimum interval between reconnection attempts to the same peer to reduce rapid reconnection issues
  - **Enhanced Error Handling**: Replaced blocking mutex operations with non-blocking `try_lock()` and graceful fallback mechanisms
  - **Memory Management**: Added periodic cleanup of old connection attempt entries to prevent memory leaks
  - Fixes issue #52

## [0.7.1] - 2025-07-23

### Fixed
- Release workflow fixed

## [0.7.0] - 2025-07-23

### Added
- **Enhanced DHT Bootstrap Functionality**: Comprehensive bootstrap management for better node connectivity and reliability
  - **Persistent Bootstrap Configuration**: Bootstrap peers saved to `bootstrap_config.json` with default peers from libp2p.io for immediate connectivity
  - **Automatic Bootstrap on Startup**: DHT automatically bootstraps using configured peers on application startup
  - **Smart Retry Logic**: Exponential backoff retry mechanism (5s → 10s → 20s → 40s → 80s) with background operation that doesn't block user interaction
  - **Enhanced Command System**: Six new bootstrap management commands with backward compatibility:
    - `dht bootstrap add <multiaddr>` - Add peer to persistent configuration
    - `dht bootstrap remove <multiaddr>` - Remove peer from configuration with validation preventing removal of last peer
    - `dht bootstrap list` - Show all configured peers with status details
    - `dht bootstrap clear` - Clear all configured bootstrap peers
    - `dht bootstrap retry` - Manually trigger bootstrap retry with all configured peers
    - `dht bootstrap <multiaddr>` - Direct bootstrap (original functionality preserved)
  - **Real-time Status Monitoring**: Bootstrap status tracking (`NotStarted` → `InProgress` → `Connected`/`Failed`) with DHT event integration
  - **Thread-safe Implementation**: AutoBootstrap component with Arc&lt;Mutex&gt; protection for concurrent access safety
  - **Comprehensive Validation**: Bootstrap peer validation with graceful error handling for malformed addresses
  - **Multiple Bootstrap Peer Support**: Redundancy through multiple bootstrap peers tried in sequence until successful
  - **Periodic Status Logging**: Bootstrap progress visibility with status updates every 30 seconds in application logs
- **Node Descriptions**: Optional node descriptions that can be shared between peers on the P2P network
  - `create desc <description>` command to create a node description (max 1024 bytes)
  - `show desc` command to display your current node description with byte count
  - `get desc <peer_alias>` command to request description from a connected peer
  - Uses dedicated request-response protocol with structured NodeDescriptionRequest/NodeDescriptionResponse types
  - Comprehensive validation for file size limits, empty descriptions, and peer connectivity
  - Note: All nodes must run the same version to use node descriptions due to protocol compatibility
- **Step-by-step Interactive Story Creation**: Enhanced story creation with guided prompts and improved user experience
  - Interactive prompts for name, header, and body fields with real-time validation
  - Improved cursor positioning and text rendering for multi-line story content
  - Enhanced emoji width calculation for proper text display and cursor management
  - Better error handling and user feedback during story creation process
  - Streamlined UI flow with clearer instructions and visual indicators
- **Kademlia DHT Support**: Complete implementation of Kademlia DHT for internet-wide peer discovery
  - New `dht bootstrap <multiaddr>` command to connect to bootstrap peers and join the DHT network
  - New `dht peers` command to discover closest peers in the DHT network
  - Automatic DHT server mode for accepting queries and providing records to other peers
  - Seamless integration with existing floodsub story sharing and direct messaging
  - Enhanced peer discovery beyond local network (mDNS) to internet-scale connectivity
  - Comprehensive event handling for bootstrap success/failure and peer discovery notifications
- **Story Deletion**: New `delete s <id>` command to permanently remove stories from local storage
- Local story deletion functionality with proper error handling and user feedback
- Comprehensive test coverage for story deletion including edge cases and database operations
- test_runner script now uses tarpaulin to produce coverage report
- **TUI Auto-scroll**: Added intelligent auto-scroll functionality for terminal output
  - Automatically scrolls to show new messages when they arrive
  - Preserves manual scroll position when user scrolls up to read history
  - End key re-enables auto-scroll and jumps to latest messages
  - Status bar shows current auto-scroll state (AUTO: ON/OFF)
  - Maintains user control while ensuring new content is visible

### Fixed
- **TUI Responsiveness**: Fixed TUI interface keystrokes ('c', 'i', 'q') taking a long time to register, especially during network operations
  - Removed blocking 1-second sleep during story publishing and 2-second sleep during connection establishment
  - Moved heavy I/O operations (story saving) to background tasks using `tokio::spawn()` to prevent blocking the main event loop
  - Enhanced event loop to prioritize UI events over network events for immediate response
  - Made `UILogger` cloneable to support error reporting from background tasks
  - UI commands now process immediately regardless of network activity while preserving all existing functionality
- **Terminal UI Text Rendering**: Fixed text overlap and readability issues in the Output panel where text was rendering without proper spacing
- Improved text wrapping by changing from `Wrap { trim: true }` to `Wrap { trim: false }` to preserve spacing
- Enhanced text rendering using explicit ratatui `Text`/`Line`/`Span` structures for better text handling
- Updated layout constraints from percentage-based to minimum width constraints for improved display stability
- Removed handshake failures and network error messages from console output to prevent TUI interface disruption
- Replaced println! statements in network.rs with proper logging calls
- Network connection errors (incoming/outgoing) now log to error file instead of console
- Replaced unsafe environment variable manipulation in tests with safe alternatives using temporary databases

### Changed
- Updated logging system from pretty_env_logger to env_logger for better control
- Added custom logger configuration to filter libp2p internal errors from console
- Enhanced ErrorLogger with log_network_error() method for network-specific error handling
- Configured log level filtering to suppress noisy libp2p module messages (libp2p_swarm, libp2p_tcp, etc.)
- Removed noisy connection and disconnection messages from TUI output log to improve user experience
- Connection establishment messages ("Connected to new peer: {peer_id}") no longer appear in the output log
- Disconnection messages ("Disconnected from {name}: {peer_id}") no longer appear in the output log  
- Failed connection messages ("Failed to connect to {peer_id}: {error}") no longer appear in the output log
- Connection status remains visible in the dedicated "Connected Peers" section
- Connection events are still logged to file for debugging purposes
- Test suite now uses safe Rust code exclusively, eliminating all unsafe blocks from storage tests
- Additional test coverage with target of over 40%

## [0.6.0] - 2025-07-16

### Added
- **Channel System**: Complete channel-based story organization with subscription management
- `ls ch` - List all available channels with descriptions
- `ls sub` - List your channel subscriptions
- `create ch name|description` - Create new channels for organizing stories
- `sub <channel>` - Subscribe to specific channels to receive their stories
- `unsub <channel>` - Unsubscribe from channels you no longer want to follow
- Enhanced `create s` command with optional channel parameter: `create s name|header|body[|channel]`
- Automatic subscription to "general" channel for all new users
- Channel-based story filtering across the P2P network - peers only receive stories from subscribed channels
- SQLite database tables for channels (`channels`) and subscriptions (`channel_subscriptions`)
- Show current alias when 'name' command is used without arguments
- Added test coverage for 'name' command functionality without arguments
- Test verifies that typing just 'name' shows current alias or helpful message if no alias is set
- File-based error logging system that writes errors to `errors.log` instead of displaying them in the UI
- New ErrorLogger module with timestamped error logging and comprehensive test coverage
- Added chrono dependency for UTC timestamps in error logs
- Added the clear output functionality for the TUI: Press 'c' in Normal mode to clear all output from the scrolling log area
- Added comprehensive test coverage for clear output functionality including edge cases and key binding integration
- Updated UI instructions and help text to include information about the clear output feature
- **Proper point-to-point direct messaging using libp2p request-response protocol**
- Added `request-response` and `cbor` features to libp2p dependency for true peer-to-peer communication
- Created `DirectMessageRequest` and `DirectMessageResponse` types for proper message serialization
- Added delivery confirmations for direct messages with success/failure feedback
- Enhanced security with sender identity validation to prevent message spoofing
- Added timeout and retry policies for request-response protocol reliability

### Changed
- **BREAKING CHANGE**: Updated `Story` structure to include `channel` field - not backward compatible with v0.5.x
- **Network Protocol**: Stories now include channel information in serialization format
- **Story Filtering**: Peer-to-peer story sharing now filtered by channel subscriptions
- Stories default to "general" channel if no channel specified
- Database migration automatically adds channel support to existing stories
- Enhanced help text to include all new channel-related commands
- Errors from story operations (list, create, publish) are now logged to file instead of being displayed in the UI
- Cleaner user interface experience with errors no longer cluttering the display
- Error logging includes fallback to stderr if file writing fails
- **Replaced broadcast-based direct messaging with true point-to-point protocol**
- Direct messages now use `request-response` protocol instead of `floodsub` broadcasting
- Messages are sent directly to intended recipients only, eliminating network overhead
- Enhanced privacy as messages are no longer broadcast to all peers
- Added proper error handling and delivery confirmations for direct messages

### Technical Details
- Channel subscriptions are stored per peer in SQLite database
- Automatic database migration adds channel column to existing story tables
- Stories from unsubscribed channels are filtered out during network communication
- Default "general" channel created automatically on first run
- Backward compatibility for story storage while maintaining network protocol breaking change
- Tests wil now only work with the test runner or you will get db failures

## [0.5.0] - 2025-07-14

### Added
- Added Terminal User Interface (TUI) built with ratatui for improved user experience
- Multi-panel layout with status bar, output log, connected peers panel, and stories panel
- Interactive controls with keyboard navigation and visual feedback
- Real-time connection status updates and story sharing notifications
- Added "show story <id>" command to display full story details including header, body, and public status

### Performance
- Optimized peer name sorting performance with caching in direct message parsing
- Implemented SortedPeerNamesCache to maintain pre-sorted peer names, reducing complexity from O(n log n) per direct message command to O(1)
- Cache only updates when peer list changes (new peers, disconnections, name changes)
- Maintains identical functional behavior while significantly improving performance for direct messaging in environments with many peers


## [0.4.1] - 2025-07-13

### Changed
- Addressed deprecation warnings that were appearing during compilation by replacing deprecated floodsub type aliases with their non-deprecated equivalents.
- Fixed direct messaging failure when peer names contained spaces. The command msg Alice Smith Hello world was incorrectly parsed as sending "Smith Hello world" to peer "Alice" instead of sending "Hello world" to peer "Alice Smith".
- Modified peer name handling in handle_floodsub_event to check if name has changed
- Added proper logging for first-time names vs. changed names vs. unchanged names
- Ensures peer names are fixed when first received and only updated if they change


## [0.4.0] - 2025-07-07

### Added
- Direct messaging functionality between peers using alias names
- New `msg <peer_alias> <message>` command for sending private messages
- DirectMessage data structure with sender/receiver info and timestamp
- Message filtering to ensure only intended recipients see direct messages
- Visual indicators (📨 emoji) for received direct messages
- Command validation to ensure sender has set their name and recipient exists
- Comprehensive unit tests for direct messaging functionality

### Changed
- Updated JSON storage of stories from json to sqlite
- Refactored story management to use SQLite for persistent storage
- Updated peer alias storage to use SQLite instead of JSON
- Updated help text to include new messaging command
- Enhanced floodsub event handler to process DirectMessage types
- Extended event system to support direct message events
- Updated libp2p dependencies to latest version
- Removed unused dependencies and cleaned up Cargo.toml

### Technical Details
- Uses broadcast + filtering approach for message delivery
- Messages are sent via existing floodsub infrastructure but only displayed to intended recipients
- Future enhancement planned for true point-to-point messaging using libp2p request-response protocol
- SQLite database schema includes tables for stories and peer aliases

## [0.3.6] - 2025-07-06

### Added
- Creates stories.json file on startup on stories

### Changed
- Refactored the large event handling logic in main.rs by extracting it into a dedicated event_handlers.rs module

## [0.3.5] - 2025-07-05

### Added
- Interactive story creation mode: Users can now create stories by typing `create s` and being prompted for each element (name, header, body)
- Input validation for story creation with clear error messages for empty inputs
- Updated help text to show both interactive and legacy creation modes

### Changed
- Enhanced `create s` command to support both interactive mode (no arguments) and legacy pipe-separated format (with arguments)
- Improved user experience with guided prompts for story elements

## [0.3.4] - 2025-07-05

### Added
- Added persistent storage for peer aliases across application restarts
- Peer names are now automatically saved when set via the `name` command
- Saved peer names are loaded automatically on application startup
- Added comprehensive unit tests for peer name persistence functionality

### Changed
- Users no longer need to re-enter their alias after restarting the application
- Peer names are stored in JSON format in `./peer_name.json`

## [0.3.3] - 2025-07-04

### Fixed
- Fixed user command output to display without requiring RUST_LOG environment variable
- Replaced logging macros with direct console output for all user-facing commands (help, ls, create, publish, name)
- Commands now work immediately without needing logging configuration

## [0.3.2] - 2025-07-04

### Added
- Added New option 'name' to allow a peer to be aliased<|MERGE_RESOLUTION|>--- conflicted
+++ resolved
@@ -5,7 +5,6 @@
 ## [unreleased]
 
 ### Added
-<<<<<<< HEAD
 - **Direct Message Retry Logic**: Implemented robust retry mechanism for direct messages with automatic delivery attempts
   - Messages automatically retry up to 3 times before reporting failure
   - Connection-based retries: pending messages retry when target peer reconnects  
@@ -15,7 +14,6 @@
   - Thread-safe message queue with Arc<Mutex<Vec<PendingDirectMessage>>> for concurrent access
   - Improved reliability of peer-to-peer communication with backward compatibility maintained
   - Enhanced user experience with automatic retry handling instead of manual retry requirements
-=======
 - **Chronological Story Ordering**: Stories are now displayed in chronological order with newest stories appearing first
   - Added `created_at` timestamp field to stories table in SQLite database
   - Database queries changed from `ORDER BY id` to `ORDER BY created_at DESC` for proper chronological sorting
@@ -27,7 +25,6 @@
   - Enhanced command-line display: `📖 Public | Channel: general | id: Story Name`
   - Added channel information to story details view for better organization
   - Different emoji indicators for public (📖) vs private (📕) stories
->>>>>>> b08fdbf4
 - **Channel Broadcasting**: Implemented channel sharing functionality between P2P nodes to enable automatic propagation of channels across the network
   - Enhanced `create ch` command to broadcast newly created channels via floodsub to all connected peers
   - Added automatic reception and local storage of channels shared by other peers
