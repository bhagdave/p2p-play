# Changelog

All changes to this project will be documented in this file.

<<<<<<< HEAD
## [0.3.5] - 2025-07-05

### Added
- Interactive story creation mode: Users can now create stories by typing `create s` and being prompted for each element (name, header, body)
- Input validation for story creation with clear error messages for empty inputs
- Updated help text to show both interactive and legacy creation modes

### Changed
- Enhanced `create s` command to support both interactive mode (no arguments) and legacy pipe-separated format (with arguments)
- Improved user experience with guided prompts for story elements
=======
## [0.3.4] - 2025-01-04

### Added
- Added persistent storage for peer aliases across application restarts
- Peer names are now automatically saved when set via the `name` command
- Saved peer names are loaded automatically on application startup
- Added comprehensive unit tests for peer name persistence functionality

### Changed
- Users no longer need to re-enter their alias after restarting the application
- Peer names are stored in JSON format in `./peer_name.json`
>>>>>>> 4252e8f7

## [0.3.3] - 2025-01-04

### Fixed
- Fixed user command output to display without requiring RUST_LOG environment variable
- Replaced logging macros with direct console output for all user-facing commands (help, ls, create, publish, name)
- Commands now work immediately without needing logging configuration

## [0.3.2] - 2025-07-04

### Added
- Added New option 'name' to allow a peer to be aliased<|MERGE_RESOLUTION|>--- conflicted
+++ resolved
@@ -2,7 +2,6 @@
 
 All changes to this project will be documented in this file.
 
-<<<<<<< HEAD
 ## [0.3.5] - 2025-07-05
 
 ### Added
@@ -13,8 +12,8 @@
 ### Changed
 - Enhanced `create s` command to support both interactive mode (no arguments) and legacy pipe-separated format (with arguments)
 - Improved user experience with guided prompts for story elements
-=======
-## [0.3.4] - 2025-01-04
+
+## [0.3.4] - 2025-07-05
 
 ### Added
 - Added persistent storage for peer aliases across application restarts
@@ -25,9 +24,8 @@
 ### Changed
 - Users no longer need to re-enter their alias after restarting the application
 - Peer names are stored in JSON format in `./peer_name.json`
->>>>>>> 4252e8f7
 
-## [0.3.3] - 2025-01-04
+## [0.3.3] - 2025-07-04
 
 ### Fixed
 - Fixed user command output to display without requiring RUST_LOG environment variable
