use p2p_play::network::*;
use p2p_play::types::NetworkConfig;
use std::fs;

#[tokio::test]
async fn test_create_swarm() {
    let result = create_swarm();
    assert!(result.is_ok());

    let swarm = result.unwrap();
    assert_eq!(swarm.local_peer_id(), &*PEER_ID);
}

#[test]
fn test_peer_id_consistency() {
    let peer_id_1 = *PEER_ID;
    let peer_id_2 = *PEER_ID;
    assert_eq!(peer_id_1, peer_id_2);
}

#[test]
fn test_topic_creation() {
    let topic = TOPIC.clone();
    let topic_str = format!("{:?}", topic);
    assert!(topic_str.contains("stories"));
}

#[test]
fn test_network_constants() {
    // Test that network constants are accessible and have expected properties
    let peer_id = *PEER_ID;
    let topic = TOPIC.clone();

    // PeerID should be valid
    assert!(!peer_id.to_string().is_empty());

    // Topic should contain expected content
    let topic_str = format!("{:?}", topic);
    assert!(topic_str.len() > 0);
}

#[test]
fn test_network_configuration() {
    // Test that network configuration is consistent
    let peer_id = *PEER_ID;
    let topic = TOPIC.clone();

    // Verify peer ID is valid and consistent
    assert!(!peer_id.to_string().is_empty());
    assert_eq!(peer_id, *PEER_ID);

    // Verify topic is valid
    let topic_str = format!("{:?}", topic);
    assert!(!topic_str.is_empty());
    assert!(topic_str.contains("stories"));
}

#[tokio::test]
<<<<<<< HEAD
async fn test_network_config_integration() {
    // Test that the network config can be loaded and used in create_swarm
    let config = NetworkConfig::new();
    assert_eq!(config.request_timeout_seconds, 60);
    assert_eq!(config.max_concurrent_streams, 100);
    
    // Ensure create_swarm still works (it should use the config internally)
    let result = create_swarm();
    assert!(result.is_ok());
}

#[tokio::test]
async fn test_network_config_file_integration() {
    use tempfile::NamedTempFile;
    
    // Create a custom network config file
    let custom_config = NetworkConfig {
        request_timeout_seconds: 120,
        max_concurrent_streams: 50,
    };
    
    let temp_file = NamedTempFile::new().unwrap();
    let temp_path = temp_file.path().to_str().unwrap();
    custom_config.save_to_file(temp_path).unwrap();
    
    // Verify the config can be loaded
    let loaded_config = NetworkConfig::load_from_file(temp_path).unwrap();
    assert_eq!(loaded_config.request_timeout_seconds, 120);
    assert_eq!(loaded_config.max_concurrent_streams, 50);
    
    // Clean up
    fs::remove_file(temp_path).ok();
=======
async fn test_enhanced_tcp_configuration() {
    // Test that the enhanced TCP configuration creates a valid swarm
    let result = create_swarm();
    assert!(
        result.is_ok(),
        "Enhanced TCP configuration should create valid swarm"
    );

    let swarm = result.unwrap();

    // Verify the swarm is properly configured
    assert_eq!(
        swarm.local_peer_id(),
        &*PEER_ID,
        "Swarm should have correct peer ID"
    );

    // The swarm should be created without errors, indicating proper TCP configuration
    // This includes the enhanced connection limits, yamux config, and swarm settings
}

#[test]
fn test_tcp_configuration_components() {
    // Test that the TCP configuration components are properly set up
    // This test verifies the building blocks work correctly

    // Test peer ID generation
    let peer_id = *PEER_ID;
    assert!(!peer_id.to_string().is_empty(), "Peer ID should be valid");

    // Test topic creation
    let topic = TOPIC.clone();
    let topic_str = format!("{:?}", topic);
    assert!(
        topic_str.contains("stories"),
        "Topic should contain 'stories'"
    );

    // Test consistency across multiple calls
    let peer_id_2 = *PEER_ID;
    let topic_2 = TOPIC.clone();
    assert_eq!(peer_id, peer_id_2, "Peer ID should be consistent");
    assert_eq!(
        format!("{:?}", topic),
        format!("{:?}", topic_2),
        "Topic should be consistent"
    );
}

#[tokio::test]
async fn test_swarm_creation_with_connection_limits() {
    // Test that swarm creation includes connection management features
    let result = create_swarm();
    assert!(
        result.is_ok(),
        "Swarm creation should succeed with connection limits"
    );

    let swarm = result.unwrap();

    // Verify basic swarm properties
    assert_eq!(swarm.local_peer_id(), &*PEER_ID);

    // The fact that the swarm was created successfully means:
    // - TCP configuration with enhanced settings works
    // - Yamux multiplexing with increased stream limits works
    // - Swarm configuration with dial concurrency and idle timeout works
    // - All enhanced connection management features are properly configured
>>>>>>> f955e3bb
}<|MERGE_RESOLUTION|>--- conflicted
+++ resolved
@@ -56,10 +56,10 @@
 }
 
 #[tokio::test]
-<<<<<<< HEAD
 async fn test_network_config_integration() {
     // Test that the network config can be loaded and used in create_swarm
     let config = NetworkConfig::new();
+    assert_eq!(config.connection_maintenance_interval_seconds, 300);
     assert_eq!(config.request_timeout_seconds, 60);
     assert_eq!(config.max_concurrent_streams, 100);
     
@@ -74,6 +74,7 @@
     
     // Create a custom network config file
     let custom_config = NetworkConfig {
+        connection_maintenance_interval_seconds: 600,
         request_timeout_seconds: 120,
         max_concurrent_streams: 50,
     };
@@ -84,12 +85,15 @@
     
     // Verify the config can be loaded
     let loaded_config = NetworkConfig::load_from_file(temp_path).unwrap();
+    assert_eq!(loaded_config.connection_maintenance_interval_seconds, 600);
     assert_eq!(loaded_config.request_timeout_seconds, 120);
     assert_eq!(loaded_config.max_concurrent_streams, 50);
     
     // Clean up
     fs::remove_file(temp_path).ok();
-=======
+}
+
+#[tokio::test]
 async fn test_enhanced_tcp_configuration() {
     // Test that the enhanced TCP configuration creates a valid swarm
     let result = create_swarm();
@@ -158,5 +162,5 @@
     // - Yamux multiplexing with increased stream limits works
     // - Swarm configuration with dial concurrency and idle timeout works
     // - All enhanced connection management features are properly configured
->>>>>>> f955e3bb
+}
 }